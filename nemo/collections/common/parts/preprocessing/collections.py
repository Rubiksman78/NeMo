# Copyright (c) 2020, NVIDIA CORPORATION.  All rights reserved.
#
# Licensed under the Apache License, Version 2.0 (the "License");
# you may not use this file except in compliance with the License.
# You may obtain a copy of the License at
#
#     http://www.apache.org/licenses/LICENSE-2.0
#
# Unless required by applicable law or agreed to in writing, software
# distributed under the License is distributed on an "AS IS" BASIS,
# WITHOUT WARRANTIES OR CONDITIONS OF ANY KIND, either express or implied.
# See the License for the specific language governing permissions and
# limitations under the License.

import collections
import json
import os
from itertools import combinations
from typing import Any, Dict, List, Optional, Union

import pandas as pd

from nemo.collections.common.parts.preprocessing import manifest, parsers
from nemo.collections.asr.parts.utils.speaker_utils import get_rttm_speaker_index, rttm_to_labels
from nemo.utils import logging


class _Collection(collections.UserList):
    """List of parsed and preprocessed data."""

    OUTPUT_TYPE = None  # Single element output type.


class Text(_Collection):
    """Simple list of preprocessed text entries, result in list of tokens."""

    OUTPUT_TYPE = collections.namedtuple('TextEntity', 'tokens')

    def __init__(self, texts: List[str], parser: parsers.CharParser):
        """Instantiates text manifest and do the preprocessing step.

        Args:
            texts: List of raw texts strings.
            parser: Instance of `CharParser` to convert string to tokens.
        """

        data, output_type = [], self.OUTPUT_TYPE
        for text in texts:
            tokens = parser(text)

            if tokens is None:
                logging.warning("Fail to parse '%s' text line.", text)
                continue

            data.append(output_type(tokens))

        super().__init__(data)


class FromFileText(Text):
    """Another form of texts manifest with reading from file."""

    def __init__(self, file: str, parser: parsers.CharParser):
        """Instantiates text manifest and do the preprocessing step.

        Args:
            file: File path to read from.
            parser: Instance of `CharParser` to convert string to tokens.
        """

        texts = self.__parse_texts(file)

        super().__init__(texts, parser)

    @staticmethod
    def __parse_texts(file: str) -> List[str]:
        if not os.path.exists(file):
            raise ValueError('Provided texts file does not exists!')

        _, ext = os.path.splitext(file)
        if ext == '.csv':
            texts = pd.read_csv(file)['transcript'].tolist()
        elif ext == '.json':  # Not really a correct json.
            texts = list(item['text'] for item in manifest.item_iter(file))
        else:
            with open(file, 'r') as f:
                texts = f.readlines()

        return texts


class AudioText(_Collection):
    """List of audio-transcript text correspondence with preprocessing."""

    OUTPUT_TYPE = collections.namedtuple(
        typename='AudioTextEntity',
        field_names='id audio_file duration text_tokens offset text_raw speaker orig_sr lang',
    )

    def __init__(
        self,
        ids: List[int],
        audio_files: List[str],
        durations: List[float],
        texts: List[str],
        offsets: List[str],
        speakers: List[Optional[int]],
        orig_sampling_rates: List[Optional[int]],
        token_labels: List[Optional[int]],
        langs: List[Optional[str]],
        parser: parsers.CharParser,
        min_duration: Optional[float] = None,
        max_duration: Optional[float] = None,
        max_number: Optional[int] = None,
        do_sort_by_duration: bool = False,
        index_by_file_id: bool = False,
    ):
        """Instantiates audio-text manifest with filters and preprocessing.

        Args:
            ids: List of examples positions.
            audio_files: List of audio files.
            durations: List of float durations.
            texts: List of raw text transcripts.
            offsets: List of duration offsets or None.
            speakers: List of optional speakers ids.
            orig_sampling_rates: List of original sampling rates of audio files.
            langs: List of language ids, one for eadh sample, or None.
            parser: Instance of `CharParser` to convert string to tokens.
            min_duration: Minimum duration to keep entry with (default: None).
            max_duration: Maximum duration to keep entry with (default: None).
            max_number: Maximum number of samples to collect.
            do_sort_by_duration: True if sort samples list by duration. Not compatible with index_by_file_id.
            index_by_file_id: If True, saves a mapping from filename base (ID) to index in data.
        """

        output_type = self.OUTPUT_TYPE
        data, duration_filtered, num_filtered, total_duration = [], 0.0, 0, 0.0
        if index_by_file_id:
            self.mapping = {}

        for id_, audio_file, duration, offset, text, speaker, orig_sr, token_labels, lang in zip(
            ids, audio_files, durations, offsets, texts, speakers, orig_sampling_rates, token_labels, langs
        ):
            # Duration filters.
            if min_duration is not None and duration < min_duration:
                duration_filtered += duration
                num_filtered += 1
                continue

            if max_duration is not None and duration > max_duration:
                duration_filtered += duration
                num_filtered += 1
                continue

            if token_labels is not None:
                text_tokens = token_labels
            else:
                if text != '':
                    if hasattr(parser, "is_aggregate") and parser.is_aggregate:
                        if lang is not None:
                            text_tokens = parser(text, lang)
                        else:
                            raise ValueError("lang required in manifest when using aggregate tokenizers")
                    else:
                        text_tokens = parser(text)
                else:
                    text_tokens = []

                if text_tokens is None:
                    duration_filtered += duration
                    num_filtered += 1
                    continue

            total_duration += duration

            data.append(output_type(id_, audio_file, duration, text_tokens, offset, text, speaker, orig_sr, lang))
            if index_by_file_id:
                file_id, _ = os.path.splitext(os.path.basename(audio_file))
                if file_id not in self.mapping:
                    self.mapping[file_id] = []
                self.mapping[file_id].append(len(data) - 1)

            # Max number of entities filter.
            if len(data) == max_number:
                break

        if do_sort_by_duration:
            if index_by_file_id:
                logging.warning("Tried to sort dataset by duration, but cannot since index_by_file_id is set.")
            else:
                data.sort(key=lambda entity: entity.duration)

        logging.info("Dataset loaded with %d files totalling %.2f hours", len(data), total_duration / 3600)
        logging.info("%d files were filtered totalling %.2f hours", num_filtered, duration_filtered / 3600)

        super().__init__(data)


class ASRAudioText(AudioText):
    """`AudioText` collector from asr structured json files."""

    def __init__(self, manifests_files: Union[str, List[str]], *args, **kwargs):
        """Parse lists of audio files, durations and transcripts texts.

        Args:
            manifests_files: Either single string file or list of such -
                manifests to yield items from.
            *args: Args to pass to `AudioText` constructor.
            **kwargs: Kwargs to pass to `AudioText` constructor.
        """

        ids, audio_files, durations, texts, offsets, = [], [], [], [], []
        speakers, orig_srs, token_labels, langs = [], [], [], []
        for item in manifest.item_iter(manifests_files):
            ids.append(item['id'])
            audio_files.append(item['audio_file'])
            durations.append(item['duration'])
            texts.append(item['text'])
            offsets.append(item['offset'])
            speakers.append(item['speaker'])
            orig_srs.append(item['orig_sr'])
            token_labels.append(item['token_labels'])
            langs.append(item['lang'])
        super().__init__(
            ids, audio_files, durations, texts, offsets, speakers, orig_srs, token_labels, langs, *args, **kwargs
        )


class SpeechLabel(_Collection):
    """List of audio-label correspondence with preprocessing."""

    OUTPUT_TYPE = collections.namedtuple(typename='SpeechLabelEntity', field_names='audio_file duration label offset',)

    def __init__(
        self,
        audio_files: List[str],
        durations: List[float],
        labels: List[Union[int, str]],
        offsets: List[Optional[float]],
        min_duration: Optional[float] = None,
        max_duration: Optional[float] = None,
        max_number: Optional[int] = None,
        do_sort_by_duration: bool = False,
        index_by_file_id: bool = False,
    ):
        """Instantiates audio-label manifest with filters and preprocessing.

        Args:
            audio_files: List of audio files.
            durations: List of float durations.
            labels: List of labels.
            offsets: List of offsets or None.
            min_duration: Minimum duration to keep entry with (default: None).
            max_duration: Maximum duration to keep entry with (default: None).
            max_number: Maximum number of samples to collect.
            do_sort_by_duration: True if sort samples list by duration.
            index_by_file_id: If True, saves a mapping from filename base (ID) to index in data.
        """

        if index_by_file_id:
            self.mapping = {}
        output_type = self.OUTPUT_TYPE
        data, duration_filtered = [], 0.0
        for audio_file, duration, command, offset in zip(audio_files, durations, labels, offsets):
            # Duration filters.
            if min_duration is not None and duration < min_duration:
                duration_filtered += duration
                continue

            if max_duration is not None and duration > max_duration:
                duration_filtered += duration
                continue

            data.append(output_type(audio_file, duration, command, offset))

            if index_by_file_id:
                file_id, _ = os.path.splitext(os.path.basename(audio_file))
                self.mapping[file_id] = len(data) - 1

            # Max number of entities filter.
            if len(data) == max_number:
                break

        if do_sort_by_duration:
            if index_by_file_id:
                logging.warning("Tried to sort dataset by duration, but cannot since index_by_file_id is set.")
            else:
                data.sort(key=lambda entity: entity.duration)

        logging.info(
            "Filtered duration for loading collection is %f.", duration_filtered,
        )
        self.uniq_labels = sorted(set(map(lambda x: x.label, data)))
        logging.info("# {} files loaded accounting to # {} labels".format(len(data), len(self.uniq_labels)))

        super().__init__(data)


class ASRSpeechLabel(SpeechLabel):
    """`SpeechLabel` collector from structured json files."""

    def __init__(self, manifests_files: Union[str, List[str]], is_regression_task=False, *args, **kwargs):
        """Parse lists of audio files, durations and transcripts texts.

        Args:
            manifests_files: Either single string file or list of such -
                manifests to yield items from.
            is_regression_task: It's a regression task
            *args: Args to pass to `SpeechLabel` constructor.
            **kwargs: Kwargs to pass to `SpeechLabel` constructor.
        """
        audio_files, durations, labels, offsets = [], [], [], []

        for item in manifest.item_iter(manifests_files, parse_func=self.__parse_item):
            audio_files.append(item['audio_file'])
            durations.append(item['duration'])
            if not is_regression_task:
                labels.append(item['label'])
            else:
                labels.append(float(item['label']))

            offsets.append(item['offset'])

        super().__init__(audio_files, durations, labels, offsets, *args, **kwargs)

    def __parse_item(self, line: str, manifest_file: str) -> Dict[str, Any]:
        item = json.loads(line)

        # Audio file
        if 'audio_filename' in item:
            item['audio_file'] = item.pop('audio_filename')
        elif 'audio_filepath' in item:
            item['audio_file'] = item.pop('audio_filepath')
        else:
            raise ValueError(
                f"Manifest file has invalid json line " f"structure: {line} without proper audio file key."
            )
        item['audio_file'] = os.path.expanduser(item['audio_file'])

        # Duration.
        if 'duration' not in item:
            raise ValueError(f"Manifest file has invalid json line " f"structure: {line} without proper duration key.")

        # Label.
        if 'command' in item:
            item['label'] = item.pop('command')
        elif 'target' in item:
            item['label'] = item.pop('target')
        elif 'label' in item:
            pass
        else:
            raise ValueError(f"Manifest file has invalid json line " f"structure: {line} without proper label key.")

        item = dict(
            audio_file=item['audio_file'],
            duration=item['duration'],
            label=item['label'],
            offset=item.get('offset', None),
        )

        return item


class FeatureSequenceLabel(_Collection):
    """List of feature sequence of label correspondence with preprocessing."""

    OUTPUT_TYPE = collections.namedtuple(typename='FeatureSequenceLabelEntity', field_names='feature_file seq_label',)

    def __init__(
        self,
        feature_files: List[str],
        seq_labels: List[str],
        max_number: Optional[int] = None,
        index_by_file_id: bool = False,
    ):
        """Instantiates feature-SequenceLabel manifest with filters and preprocessing.

        Args:
            feature_files: List of feature files.
            seq_labels: List of sequences of abels.
            max_number: Maximum number of samples to collect.
            index_by_file_id: If True, saves a mapping from filename base (ID) to index in data.
        """

        output_type = self.OUTPUT_TYPE
        data, num_filtered = (
            [],
            0.0,
        )
        self.uniq_labels = set()

        if index_by_file_id:
            self.mapping = {}

        for feature_file, seq_label in zip(feature_files, seq_labels):

            label_tokens, uniq_labels_in_seq = self.relative_speaker_parser(seq_label)

            data.append(output_type(feature_file, label_tokens))
            self.uniq_labels |= uniq_labels_in_seq

            if label_tokens is None:
                num_filtered += 1
                continue

            if index_by_file_id:
                file_id, _ = os.path.splitext(os.path.basename(feature_file))
                self.mapping[feature_file] = len(data) - 1

            # Max number of entities filter.
            if len(data) == max_number:
                break

        logging.info("# {} files loaded including # {} unique labels".format(len(data), len(self.uniq_labels)))
        super().__init__(data)

    def relative_speaker_parser(self, seq_label):
        """ Convert sequence of speaker labels to relative labels.
        Convert sequence of absolute speaker to sequence of relative speaker [E A C A E E C] -> [0 1 2 1 0 0 2]
        In this seq of label , if label do not appear before, assign new relative labels len(pos); else reuse previous assigned relative labels.
        Args:
            seq_label (str): A string of a sequence of labels.

        Return:
            relative_seq_label (List) : A list of relative sequence of labels
            unique_labels_in_seq (Set): A set of unique labels in the sequence
        """
        seq = seq_label.split()
        conversion_dict = dict()
        relative_seq_label = []

        for seg in seq:
            if seg in conversion_dict:
                converted = conversion_dict[seg]
            else:
                converted = len(conversion_dict)
                conversion_dict[seg] = converted

            relative_seq_label.append(converted)

        unique_labels_in_seq = set(conversion_dict.keys())
        return relative_seq_label, unique_labels_in_seq


class ASRFeatureSequenceLabel(FeatureSequenceLabel):
    """`FeatureSequenceLabel` collector from asr structured json files."""

    def __init__(
        self, manifests_files: Union[str, List[str]], max_number: Optional[int] = None, index_by_file_id: bool = False,
    ):

        """Parse lists of feature files and sequences of labels.

        Args:
            manifests_files: Either single string file or list of such -
                manifests to yield items from.
            max_number:  Maximum number of samples to collect; pass to `FeatureSequenceLabel` constructor.
            index_by_file_id: If True, saves a mapping from filename base (ID) to index in data; pass to `FeatureSequenceLabel` constructor.
        """

        feature_files, seq_labels = [], []
        for item in manifest.item_iter(manifests_files, parse_func=self._parse_item):
            feature_files.append(item['feature_file'])
            seq_labels.append(item['seq_label'])

        super().__init__(feature_files, seq_labels, max_number, index_by_file_id)

    def _parse_item(self, line: str, manifest_file: str) -> Dict[str, Any]:
        item = json.loads(line)

        # Feature file
        if 'feature_filename' in item:
            item['feature_file'] = item.pop('feature_filename')
        elif 'feature_filepath' in item:
            item['feature_file'] = item.pop('feature_filepath')
        else:
            raise ValueError(
                f"Manifest file has invalid json line " f"structure: {line} without proper feature file key."
            )
        item['feature_file'] = os.path.expanduser(item['feature_file'])

        # Seq of Label.
        if 'seq_label' in item:
            item['seq_label'] = item.pop('seq_label')
        else:
            raise ValueError(
                f"Manifest file has invalid json line " f"structure: {line} without proper seq_label key."
            )

        item = dict(feature_file=item['feature_file'], seq_label=item['seq_label'],)

        return item

<<<<<<< HEAD
=======

>>>>>>> 8a172df6
class DiarizationLabel(_Collection):
    """List of diarization audio-label correspondence with preprocessing."""

    OUTPUT_TYPE = collections.namedtuple(
        typename='DiarizationLabelEntity',
        field_names='audio_file duration rttm_file offset target_spks sess_spk_dict clus_spk_digits rttm_spk_digits',
    )

    def __init__(
        self,
        audio_files: List[str],
        durations: List[float],
        rttm_files: List[str],
        offsets: List[float],
        target_spks_list: List[tuple],
        sess_spk_dicts: List[Dict],
        clus_spk_list: List[tuple],
        rttm_spk_list: List[tuple],
        max_number: Optional[int] = None,
        do_sort_by_duration: bool = False,
        index_by_file_id: bool = False,
    ):
        """Instantiates audio-label manifest with filters and preprocessing.

        Args:
            audio_files:
                List of audio file paths.
            durations:
                List of float durations.
            rttm_files:
                List of RTTM files (Groundtruth diarization annotation file).
            offsets:
                List of offsets or None.
            target_spks (tuple):
                List of tuples containing the two indices of targeted speakers for evaluation.
                Example: [[(0, 1), (0, 2), (0, 3), (1, 2), (1, 3), (2, 3)], [(0, 1), (1, 2), (0, 2)], ...]
            sess_spk_dict (Dict):
                List of Mapping dictionaries between RTTM speakers and speaker labels in the clustering result.
            clus_spk_digits (tuple):
                List of Tuple containing all the speaker indices from the clustering result.
                Example: [(0, 1, 2, 3), (0, 1, 2), ...]
            rttm_spkr_digits (tuple):
                List of tuple containing all the speaker indices in the RTTM file.
                Example: (0, 1, 2), (0, 1), ...]
            max_number: Maximum number of samples to collect
            do_sort_by_duration: True if sort samples list by duration
            index_by_file_id: If True, saves a mapping from filename base (ID) to index in data.
        """

        if index_by_file_id:
            self.mapping = {}
        output_type = self.OUTPUT_TYPE
        data, duration_filtered = [], 0.0

        zipped_items = zip(
            audio_files, durations, rttm_files, offsets, target_spks_list, sess_spk_dicts, clus_spk_list, rttm_spk_list
        )
        for (
            audio_file,
            duration,
            rttm_file,
            offset,
            target_spks,
            sess_spk_dict,
            clus_spk_digits,
            rttm_spk_digits,
        ) in zipped_items:

            if duration is None:
                duration = 0

            data.append(
                output_type(
                    audio_file,
                    duration,
                    rttm_file,
                    offset,
                    target_spks,
                    sess_spk_dict,
                    clus_spk_digits,
                    rttm_spk_digits,
                )
            )

            if index_by_file_id:
                file_id, _ = os.path.splitext(os.path.basename(audio_file))
                self.mapping[file_id] = len(data) - 1

            # Max number of entities filter.
            if len(data) == max_number:
                break

        if do_sort_by_duration:
            if index_by_file_id:
                logging.warning("Tried to sort dataset by duration, but cannot since index_by_file_id is set.")
            else:
                data.sort(key=lambda entity: entity.duration)

        logging.info(
            "Filtered duration for loading collection is %f.", duration_filtered,
        )
        logging.info(f"Total {len(data)} session files loaded accounting to # {len(audio_files)} audio clips")

        super().__init__(data)


class DiarizationSpeechLabel(DiarizationLabel):
    """`DiarizationLabel` diarization data sample collector from structured json files."""

    def __init__(
        self,
        manifests_files: Union[str, List[str]],
        emb_dict: Dict,
        clus_label_dict: Dict,
        round_digit=2,
        seq_eval_mode=False,
        pairwise_infer=False,
        *args,
        **kwargs,
    ):
        """
        Parse lists of audio files, durations, RTTM (Diarization annotation) files. Since diarization model infers only
        two speakers, speaker pairs are generated from the total number of speakers in the session.

        Args:
            manifest_filepath (str):
                 Path to input manifest json files.
            emb_dict (Dict):
                Dictionary containing cluster-average embeddings and speaker mapping information.
            clus_label_dict (Dict):
                Segment-level speaker labels from clustering results.
            round_digit (int):
                Number of digits to be rounded.
            seq_eval_mode (bool):
                If True, F1 score will be calculated for each speaker pair during inference mode.
            pairwise_infer (bool):
                If True, this Dataset class operates in inference mode. In inference mode, a set of speakers in the input audio
                is split into multiple pairs of speakers and speaker tuples (e.g. 3 speakers: [(0,1), (1,2), (0,2)]) and then
                fed into the diarization system to merge the individual results.
            *args: Args to pass to `SpeechLabel` constructor.
            **kwargs: Kwargs to pass to `SpeechLabel` constructor.
        """
        self.round_digit = round_digit
        self.emb_dict = emb_dict
        self.clus_label_dict = clus_label_dict
        self.seq_eval_mode = seq_eval_mode
        self.pairwise_infer = pairwise_infer
        audio_files, durations, rttm_files, offsets, target_spks_list, sess_spk_dicts, clus_spk_list, rttm_spk_list = (
            [],
            [],
            [],
            [],
            [],
            [],
            [],
            [],
        )

        for item in manifest.item_iter(manifests_files, parse_func=self.__parse_item_rttm):
<<<<<<< HEAD
            # Inference mode
=======
>>>>>>> 8a172df6
            if self.pairwise_infer:
                clus_speaker_digits = sorted(list(set([x[2] for x in clus_label_dict[item['uniq_id']]])))
                if item['rttm_file']:
                    base_scale_index = max(self.emb_dict.keys())
                    _sess_spk_dict = self.emb_dict[base_scale_index][item['uniq_id']]['mapping']
                    sess_spk_dict = {int(v.split('_')[-1]): k for k, v in _sess_spk_dict.items()}
                    rttm_speaker_digits = [int(v.split('_')[1]) for k, v in _sess_spk_dict.items()]
                    if self.seq_eval_mode:
                        clus_speaker_digits = rttm_speaker_digits
                else:
                    sess_spk_dict = None
                    rttm_speaker_digits = None
<<<<<<< HEAD
            # Training mode
            else:
                sess_spk_dict = get_rttm_speaker_index(rttm_to_labels(item['rttm_file']))
                target_spks = tuple(sess_spk_dict.keys())
                clus_speaker_digits = target_spks
                rttm_speaker_digits = target_spks

            if len(clus_speaker_digits) <= 2:
                spk_comb_list = [(0, 1)]
            else:
                spk_comb_list = [x for x in combinations(clus_speaker_digits, 2)]
=======

                if len(clus_speaker_digits) == 1:
                    spk_comb_list = [(0, 1)]
                else:
                    spk_comb_list = [x for x in combinations(clus_speaker_digits, 2)]

            else:
                target_spks = ((0, 1),)
                spk_comb_list = [target_spks]
                clus_speaker_digits = target_spks
                rttm_speaker_digits = None
                sess_spk_dict = None
>>>>>>> 8a172df6

            for target_spks in spk_comb_list:
                audio_files.append(item['audio_file'])
                durations.append(item['duration'])
                rttm_files.append(item['rttm_file'])
                offsets.append(item['offset'])
                target_spks_list.append(target_spks)
                sess_spk_dicts.append(sess_spk_dict)
                clus_spk_list.append(clus_speaker_digits)
                rttm_spk_list.append(rttm_speaker_digits)

        super().__init__(
            audio_files,
            durations,
            rttm_files,
            offsets,
            target_spks_list,
            sess_spk_dicts,
            clus_spk_list,
            rttm_spk_list,
            *args,
            **kwargs,
        )

    def __parse_item_rttm(self, line: str, manifest_file: str) -> Dict[str, Any]:
        """Parse each rttm file and save it to in Dict format"""
        item = json.loads(line)
        if 'audio_filename' in item:
            item['audio_file'] = item.pop('audio_filename')
        elif 'audio_filepath' in item:
            item['audio_file'] = item.pop('audio_filepath')
        else:
            raise ValueError(
                f"Manifest file has invalid json line " f"structure: {line} without proper audio file key."
            )
        item['audio_file'] = os.path.expanduser(item['audio_file'])
        item['uniq_id'] = os.path.splitext(os.path.basename(item['rttm_filepath']))[0]
        if 'duration' not in item:
            raise ValueError(f"Manifest file has invalid json line " f"structure: {line} without proper duration key.")
        item = dict(
            audio_file=item['audio_file'],
            uniq_id=item['uniq_id'],
            duration=item['duration'],
            rttm_file=item['rttm_filepath'],
            offset=item.get('offset', None),
        )
<<<<<<< HEAD
        return item
=======
        return item
>>>>>>> 8a172df6
<|MERGE_RESOLUTION|>--- conflicted
+++ resolved
@@ -492,10 +492,6 @@
 
         return item
 
-<<<<<<< HEAD
-=======
-
->>>>>>> 8a172df6
 class DiarizationLabel(_Collection):
     """List of diarization audio-label correspondence with preprocessing."""
 
@@ -655,10 +651,7 @@
         )
 
         for item in manifest.item_iter(manifests_files, parse_func=self.__parse_item_rttm):
-<<<<<<< HEAD
             # Inference mode
-=======
->>>>>>> 8a172df6
             if self.pairwise_infer:
                 clus_speaker_digits = sorted(list(set([x[2] for x in clus_label_dict[item['uniq_id']]])))
                 if item['rttm_file']:
@@ -671,7 +664,7 @@
                 else:
                     sess_spk_dict = None
                     rttm_speaker_digits = None
-<<<<<<< HEAD
+            
             # Training mode
             else:
                 sess_spk_dict = get_rttm_speaker_index(rttm_to_labels(item['rttm_file']))
@@ -683,20 +676,6 @@
                 spk_comb_list = [(0, 1)]
             else:
                 spk_comb_list = [x for x in combinations(clus_speaker_digits, 2)]
-=======
-
-                if len(clus_speaker_digits) == 1:
-                    spk_comb_list = [(0, 1)]
-                else:
-                    spk_comb_list = [x for x in combinations(clus_speaker_digits, 2)]
-
-            else:
-                target_spks = ((0, 1),)
-                spk_comb_list = [target_spks]
-                clus_speaker_digits = target_spks
-                rttm_speaker_digits = None
-                sess_spk_dict = None
->>>>>>> 8a172df6
 
             for target_spks in spk_comb_list:
                 audio_files.append(item['audio_file'])
@@ -743,8 +722,4 @@
             rttm_file=item['rttm_filepath'],
             offset=item.get('offset', None),
         )
-<<<<<<< HEAD
-        return item
-=======
-        return item
->>>>>>> 8a172df6
+        return item
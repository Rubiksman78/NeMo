--- conflicted
+++ resolved
@@ -235,15 +235,11 @@
     if masked_lm_prob == 0:
         return (output_tokens, masked_lm_positions, masked_lm_labels, token_boundary)
 
-<<<<<<< HEAD
     num_to_predict = max(1, min(max_predictions_per_seq, max(1, int(round(len(tokens) * masked_lm_prob)))))
-=======
-    num_to_predict = min(max_predictions_per_seq, max(1, int(round(len(tokens) * masked_lm_prob))))
     if num_to_predict < 1:
         logging.warning(
             F'Number of tokens is : {len(tokens)} and mask_probability is {masked_lm_prob}. None of the tokens will be masked'
         )
->>>>>>> 3b08886d
 
     ngrams = np.arange(1, max_ngram_size + 1, dtype=np.int64)
     if not geometric_dist:

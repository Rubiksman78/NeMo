# Copyright (c) 2020, NVIDIA CORPORATION.  All rights reserved.
#
# Licensed under the Apache License, Version 2.0 (the "License");
# you may not use this file except in compliance with the License.
# You may obtain a copy of the License at
#
#     http://www.apache.org/licenses/LICENSE-2.0
#
# Unless required by applicable law or agreed to in writing, software
# distributed under the License is distributed on an "AS IS" BASIS,
# WITHOUT WARRANTIES OR CONDITIONS OF ANY KIND, either express or implied.
# See the License for the specific language governing permissions and
# limitations under the License.

<<<<<<< HEAD
=======
import copy
import os
>>>>>>> d312389b
from math import ceil
from pathlib import Path
from typing import Any, Dict, List, Optional, Tuple

import numpy as np
import torch
from omegaconf import DictConfig, OmegaConf
from pytorch_lightning import Trainer
from pytorch_lightning.utilities.types import EPOCH_OUTPUT
from tqdm import tqdm

from nemo.collections.common.losses import AggregatorLoss, CrossEntropyLoss
from nemo.collections.common.metrics import GlobalAverageLossMetric
from nemo.collections.nlp.data.token_classification.punctuation_capitalization_dataset import (
    BertPunctuationCapitalizationDataset,
)
from nemo.collections.nlp.data.token_classification.punctuation_capitalization_infer_dataset import (
    BertPunctuationCapitalizationInferDataset,
    BertPunctuationCapitalizationTarredDataset,
    PunctuationCapitalizationDataConfig,
)
from nemo.collections.nlp.data.token_classification.punctuation_capitalization_tarred_dataset import (
    BertPunctuationCapitalizationTarredDataset,
)
from nemo.collections.nlp.metrics.classification_report import ClassificationReport
from nemo.collections.nlp.models.nlp_model import NLPModel
from nemo.collections.nlp.modules.common import TokenClassifier
from nemo.collections.nlp.modules.common.lm_utils import get_lm_model
from nemo.core.classes.common import PretrainedModelInfo, typecheck
from nemo.core.classes.exportable import Exportable
from nemo.core.neural_types import LogitsType, NeuralType
from nemo.utils import logging

__all__ = ['PunctuationCapitalizationModel']


DEFAULT_NUM_TOKENS_IN_BATCH = 5000


class PunctuationCapitalizationModel(NLPModel, Exportable):
    @property
    def input_types(self) -> Optional[Dict[str, NeuralType]]:
        return self.bert_model.input_types

    @property
    def output_types(self) -> Optional[Dict[str, NeuralType]]:
        return {
            "punct_logits": NeuralType(('B', 'T', 'C'), LogitsType()),
            "capit_logits": NeuralType(('B', 'T', 'C'), LogitsType()),
        }

    def __init__(self, cfg: DictConfig, trainer: Trainer = None):
        """
        Initializes BERT Punctuation and Capitalization model.
        """
        self.setup_tokenizer(cfg.tokenizer)
        self.world_size = 1
        if trainer is not None:
            self.world_size = trainer.num_nodes * trainer.num_gpus
<<<<<<< HEAD
=======
        self.metrics = None
>>>>>>> d312389b
        super().__init__(cfg=cfg, trainer=trainer)

        self.bert_model = get_lm_model(
            pretrained_model_name=cfg.language_model.pretrained_model_name,
            config_file=self.register_artifact('language_model.config_file', cfg.language_model.config_file),
            config_dict=OmegaConf.to_container(cfg.language_model.config) if cfg.language_model.config else None,
            checkpoint_file=cfg.language_model.lm_checkpoint,
            vocab_file=self.register_artifact('tokenizer.vocab_file', cfg.tokenizer.vocab_file),
        )

        self.punct_classifier = TokenClassifier(
            hidden_size=self.bert_model.config.hidden_size,
            num_classes=len(self._cfg.punct_label_ids),
            activation=cfg.punct_head.activation,
            log_softmax=False,
            dropout=cfg.punct_head.fc_dropout,
            num_layers=cfg.punct_head.punct_num_fc_layers,
            use_transformer_init=cfg.punct_head.use_transformer_init,
        )

        self.capit_classifier = TokenClassifier(
            hidden_size=self.bert_model.config.hidden_size,
            num_classes=len(self._cfg.capit_label_ids),
            activation=cfg.capit_head.activation,
            log_softmax=False,
            dropout=cfg.capit_head.fc_dropout,
            num_layers=cfg.capit_head.capit_num_fc_layers,
            use_transformer_init=cfg.capit_head.use_transformer_init,
        )

        self.loss = CrossEntropyLoss(logits_ndim=3)
        self.agg_loss = AggregatorLoss(num_inputs=2)

    @typecheck()
    def forward(self, input_ids, attention_mask, token_type_ids=None):
        """
        No special modification required for Lightning, define it as you normally would
        in the `nn.Module` in vanilla PyTorch.
        """
        hidden_states = self.bert_model(
            input_ids=input_ids, token_type_ids=token_type_ids, attention_mask=attention_mask
        )
        punct_logits = self.punct_classifier(hidden_states=hidden_states)
        capit_logits = self.capit_classifier(hidden_states=hidden_states)
        return punct_logits, capit_logits

    def _make_step(self, batch):
        punct_logits, capit_logits = self(
            input_ids=batch['input_ids'], token_type_ids=batch['segment_ids'], attention_mask=batch['input_mask']
        )

        punct_loss = self.loss(logits=punct_logits, labels=batch['punct_labels'], loss_mask=batch['loss_mask'])
        capit_loss = self.loss(logits=capit_logits, labels=batch['capit_labels'], loss_mask=batch['loss_mask'])
        loss = self.agg_loss(loss_1=punct_loss, loss_2=capit_loss)
        return loss, punct_logits, capit_logits

    def training_step(self, batch, batch_idx):
        """
        Lightning calls this inside the training loop with the data from the training dataloader
        passed in as `batch`.
        """
        loss, _, _ = self._make_step(batch)
        lr = self._optimizer.param_groups[0]['lr']

        self.log('lr', lr, prog_bar=True)
        self.log('train_loss', loss)

        return {'loss': loss, 'lr': lr}

    def eval_step(self, batch, mode, dataloader_idx):
        """
        Lightning calls this inside the validation loop with the data from the validation dataloader
        passed in as `batch`.
        """
        loss, punct_logits, capit_logits = self._make_step(batch)
        subtokens_mask = batch['subtokens_mask']
        punct_preds = torch.argmax(punct_logits, axis=-1)[subtokens_mask]
        punct_labels = batch['punct_labels'][subtokens_mask]
        capit_preds = torch.argmax(capit_logits, axis=-1)[subtokens_mask]
        capit_labels = batch['capit_labels'][subtokens_mask]
<<<<<<< HEAD
        if dataloader_idx == 0:
            getattr(self, f'{mode}_loss')(loss=loss, num_measurements=batch['loss_mask'].sum())
            getattr(self, f'{mode}_punct_class_report')(punct_preds, punct_labels)
            getattr(self, f'{mode}_capit_class_report')(capit_preds, capit_labels)
        else:
            getattr(self, f'{mode}_loss_{dataloader_idx}')(loss=loss, num_measurements=batch['loss_mask'].sum())
            getattr(self, f'{mode}_punct_class_report_{dataloader_idx}')(punct_preds, punct_labels)
            getattr(self, f'{mode}_capit_class_report_{dataloader_idx}')(capit_preds, capit_labels)
=======
        self.metrics[mode]['loss'][dataloader_idx](
            loss=loss, num_measurements=batch['loss_mask'].sum().to(loss.device)
        )
        self.metrics[mode]['punct_class_report'][dataloader_idx](punct_preds, punct_labels)
        self.metrics[mode]['capit_class_report'][dataloader_idx](capit_preds, capit_labels)
        # torchmetrics are used for metrics computation
        return {'loss': None, 'punct_class_report': None, 'capit_class_report': None}
>>>>>>> d312389b

    def validation_step(self, batch, batch_idx, dataloader_idx=0):
        """
        Lightning calls this inside the validation loop with the data from the validation dataloader
        passed in as `batch`.
        """
<<<<<<< HEAD
        self.eval_step(batch, 'val', dataloader_idx)
=======
        return self.eval_step(batch, 'val', dataloader_idx)
>>>>>>> d312389b

    def test_step(self, batch, batch_idx, dataloader_idx=0):
        """
        Lightning calls this inside the validation loop with the data from the validation dataloader
        passed in as `batch`.
        """
<<<<<<< HEAD
        self.eval_step(batch, 'test', dataloader_idx)

    def training_epoch_end(self, outputs: EPOCH_OUTPUT) -> None:
        if self._cfg.shuffle_train_dataset:
            self.train_dataloader().dataset.shuffle()
=======
        return self.eval_step(batch, 'test', dataloader_idx)

    def training_epoch_end(self, outputs: EPOCH_OUTPUT) -> None:
        if self._cfg.shuffle_train_dataset:
            if isinstance(self.train_dataloader().dataset, BertPunctuationCapitalizationDataset):
                self.train_dataloader().dataset.shuffle()
            else:
                logging.warning(
                    f"Shuffling every epoch is not supported for datasets of type "
                    f"{type(self.train_dataloader().dataset)} only for "
                    f"`{BertPunctuationCapitalizationDataset.__name__}`"
                )
>>>>>>> d312389b

    def multi_eval_epoch_end(self, mode, dataloader_idx):
        """
        Called at the end of validation to aggregate outputs.
        outputs: list of individual outputs of each validation step.
        """
<<<<<<< HEAD
        if dataloader_idx == 0:
            loss = getattr(self, f'{mode}_loss').compute()
            getattr(self, f'{mode}_loss').reset()

            punct_res = getattr(self, f'{mode}_punct_class_report').compute()
            punct_precision, punct_recall, punct_f1, punct_report = punct_res
            getattr(self, f'{mode}_punct_class_report').reset()

            capit_res = getattr(self, f'{mode}_capit_class_report').compute()
            capit_precision, capit_recall, capit_f1, capit_report = capit_res
            getattr(self, f'{mode}_capit_class_report').reset()
        else:
            loss = getattr(self, f'{mode}_loss_{dataloader_idx}').compute()
            getattr(self, f'{mode}_loss_{dataloader_idx}').reset()

            punct_res = getattr(self, f'{mode}_punct_class_report_{dataloader_idx}').compute()
            punct_precision, punct_recall, punct_f1, punct_report = punct_res
            getattr(self, f'{mode}_punct_class_report_{dataloader_idx}').reset()

            capit_res = getattr(self, f'{mode}_capit_class_report_{dataloader_idx}').compute()
            capit_precision, capit_recall, capit_f1, capit_report = capit_res
            getattr(self, f'{mode}_capit_class_report_{dataloader_idx}').reset()
        log_dict = {
            'log': {
                'loss': loss,
                'punct_precision': punct_precision,
                'punct_f1': punct_f1,
                'punct_recall': punct_recall,
                'capit_precision': capit_precision,
                'capit_f1': capit_f1,
                'capit_recall': capit_recall,
=======
        loss = self.metrics[mode]['loss'][dataloader_idx].compute()
        self.metrics[mode]['loss'][dataloader_idx].reset()

        punct_res = self.metrics[mode]['punct_class_report'][dataloader_idx].compute()
        punct_precision, punct_recall, punct_f1, punct_report = punct_res
        self.metrics[mode]['punct_class_report'][dataloader_idx].reset()

        capit_res = self.metrics[mode]['capit_class_report'][dataloader_idx].compute()
        capit_precision, capit_recall, capit_f1, capit_report = capit_res
        self.metrics[mode]['capit_class_report'][dataloader_idx].reset()
        log_dict = {
            'log': {
                f'{mode}_loss': loss,
                f'{mode}_punct_precision': punct_precision,
                f'{mode}_punct_f1': punct_f1,
                f'{mode}_punct_recall': punct_recall,
                f'{mode}_capit_precision': capit_precision,
                f'{mode}_capit_f1': capit_f1,
                f'{mode}_capit_recall': capit_recall,
>>>>>>> d312389b
            }
        }
        logging.info(f'Punctuation report: {punct_report}')
        logging.info(f'Capitalization report: {capit_report}')
        return log_dict

    def multi_validation_epoch_end(self, outputs, dataloader_idx: int = 0):
        """
        Called at the end of validation to aggregate outputs.
        outputs: list of individual outputs of each validation step.
        """
        return self.multi_eval_epoch_end('val', dataloader_idx)

    def multi_test_epoch_end(self, outputs, dataloader_idx: int = 0):
        """
            Called at the end of test to aggregate outputs.
            outputs: list of individual outputs of each validation step.
        """
        return self.multi_eval_epoch_end('test', dataloader_idx)

<<<<<<< HEAD
    # def update_data_dir(self, data_dir: str) -> None:
    #     """
    #     Update data directory
    #
    #     Args:
    #         data_dir: path to data directory
    #     """
    #     if os.path.exists(data_dir):
    #         logging.info(f'Setting model.dataset.data_dir to {data_dir}.')
    #         self._cfg.dataset.data_dir = data_dir
    #     else:
    #         raise ValueError(f'{data_dir} not found')

    # def set_labels_config_parameters_for_tarred_case(self, dict_param_name, file_param_name):
    #     if self._cfg[dict_param_name] is None and self._cfg.class_labels[file_param_name] is None:
    #         raise ValueError(
    #             f'If your train dataset is tarred, then you have to provide one of parameters '
    #             f'`{dict_param_name}` or `class_labels.{file_param_name}` in the model config.'
    #         )
    #     if self._cfg[dict_param_name] is None:
    #         self._cfg[dict_param_name] = {}
    #         with open(self._cfg.class_labels[file_param_name]) as f:
    #             labels_dict = {}
    #             for i, line in enumerate(f):
    #                 labels_dict[line.strip()] = i
    #             self._cfg[dict_param_name] = OmegaConf.create(labels_dict)
    #     else:
    #         with open(self._cfg.class_labels[file_param_name], 'w') as f:
    #             labels, _ = zip(*sorted(self._cfg[dict_param_name].items(), key=lambda x: x[1]))
    #             f.write('\n'.join(labels))
    #             for i, line in enumerate(f):
    #                 self._cfg[dict_param_name][line.strip()] = i
=======
    def update_data_dir(self, data_dir: str) -> None:
        """
        Update data directory

        Args:
            data_dir: path to data directory
        """
        if os.path.exists(data_dir):
            logging.info(f'Setting model.dataset.data_dir to {data_dir}.')
            self._cfg.dataset.data_dir = data_dir
        else:
            raise ValueError(f'{data_dir} not found')
>>>>>>> d312389b

    def setup_training_data(self, train_data_config: Optional[DictConfig] = None):
        """Setup training data"""
        if train_data_config is None:
            train_data_config = self._cfg.train_ds

        # for older(pre - 1.0.0.b3) configs compatibility
        if not hasattr(self._cfg, "class_labels") or self._cfg.class_labels is None:
            OmegaConf.set_struct(self._cfg, False)
            self._cfg.class_labels = {}
            self._cfg.class_labels = OmegaConf.create(
                {'punct_labels_file': 'punct_label_ids.csv', 'capit_labels_file': 'capit_label_ids.csv'}
            )

        self._train_dl = self._setup_dataloader_from_config(cfg=train_data_config)

        if not torch.distributed.is_initialized() or torch.distributed.get_rank() == 0:
            self._cfg.punct_label_ids = OmegaConf.create(self._train_dl.dataset.punct_label_ids)
            self._cfg.capit_label_ids = OmegaConf.create(self._train_dl.dataset.capit_label_ids)
            self.register_artifact('class_labels.punct_labels_file', self._train_dl.dataset.punct_label_ids_file)
            self.register_artifact('class_labels.capit_labels_file', self._train_dl.dataset.capit_label_ids_file)

    def get_eval_metrics_kwargs(self):
        loss_kw = {'dist_sync_on_step': False, 'take_avg_loss': True}
        punct_kw = {
            'num_classes': len(self._cfg.punct_label_ids),
            'label_ids': self._cfg.punct_label_ids,
            'mode': 'macro',
            'dist_sync_on_step': False,
        }
        capit_kw = {
            'num_classes': len(self._cfg.capit_label_ids),
            'label_ids': self._cfg.capit_label_ids,
            'mode': 'macro',
            'dist_sync_on_step': False,
        }
        return loss_kw, punct_kw, capit_kw
<<<<<<< HEAD
=======

    def setup_metrics_dictionary(self):
        eval_metrics = torch.nn.ModuleDict(
            {
                "loss": torch.nn.ModuleList([]),
                "punct_class_report": torch.nn.ModuleList([]),
                "capit_class_report": torch.nn.ModuleList([]),
            }
        )
        self.metrics = torch.nn.ModuleDict({"val": eval_metrics, "test": copy.deepcopy(eval_metrics)})
>>>>>>> d312389b

    def setup_validation_data(self, val_data_config: Optional[Dict] = None):
        """
        Setup validaton data

        val_data_config: validation data config
        """
        if self.metrics is None:
            self.setup_metrics_dictionary()
        if val_data_config is None:
            val_data_config = self._cfg.validation_ds

        self._validation_dl = self._setup_dataloader_from_config(cfg=val_data_config)
        if self._validation_dl is not None:
            loss_kw, punct_kw, capit_kw = self.get_eval_metrics_kwargs()
<<<<<<< HEAD
            for dataloader_idx in range(len(self._validation_dl)):
                if dataloader_idx == 0:
                    setattr(self, 'val_loss', GlobalAverageLossMetric(**loss_kw))
                    setattr(self, 'val_punct_class_report', ClassificationReport(**punct_kw))
                    setattr(self, 'val_capit_class_report', ClassificationReport(**capit_kw))
                else:
                    setattr(self, f'val_loss_{dataloader_idx}', GlobalAverageLossMetric(**loss_kw))
                    setattr(self, f'val_punct_class_report_{dataloader_idx}', ClassificationReport(**punct_kw))
                    setattr(self, f'val_capit_class_report_{dataloader_idx}', ClassificationReport(**capit_kw))
=======
            self.metrics['val']['loss'].append(GlobalAverageLossMetric(**loss_kw))
            self.metrics['val']['punct_class_report'].append(ClassificationReport(**punct_kw))
            self.metrics['val']['capit_class_report'].append(ClassificationReport(**capit_kw))
>>>>>>> d312389b

    def setup_test_data(self, test_data_config: Optional[Dict] = None):
        if self.metrics is None:
            self.setup_metrics_dictionary()
        if test_data_config is None:
            test_data_config = self._cfg.test_ds
        self._test_dl = self._setup_dataloader_from_config(cfg=test_data_config)
        if self._test_dl is not None:
            loss_kw, punct_kw, capit_kw = self.get_eval_metrics_kwargs()
<<<<<<< HEAD
            for dataloader_idx in range(len(self._test_dl)):
                if dataloader_idx == 0:
                    setattr(self, 'test_loss', GlobalAverageLossMetric(**loss_kw))
                    setattr(self, 'test_punct_class_report', ClassificationReport(**punct_kw))
                    setattr(self, 'test_capit_class_report', ClassificationReport(**capit_kw))
                else:
                    setattr(self, f'test_loss_{dataloader_idx}', GlobalAverageLossMetric(**loss_kw))
                    setattr(self, f'test_punct_class_report_{dataloader_idx}', ClassificationReport(**punct_kw))
                    setattr(self, f'test_capit_class_report_{dataloader_idx}', ClassificationReport(**capit_kw))

    def _setup_dataloader_from_config(self, cfg: PunctuationCapitalizationDataConfig):
        # use data_dir specified in the ds_item to run evaluation on multiple datasets
        if cfg.use_tarred_dataset:
=======
            self.metrics['test']['loss'].append(GlobalAverageLossMetric(**loss_kw))
            self.metrics['test']['punct_class_report'].append(ClassificationReport(**punct_kw))
            self.metrics['test']['capit_class_report'].append(ClassificationReport(**capit_kw))

    def _setup_dataloader_from_config(self, cfg: DictConfig):
        ds_item = cfg.get('ds_item')
        data_dir = self._cfg.dataset.get('data_dir')
        # Following parameters can be missing in config if the model is restored from old checkpoint
        use_tarred_dataset = cfg.get('use_tarred_dataset', False)
        num_workers = cfg.get('num_workers')
        pin_memory = cfg.get('pin_memory')
        drop_last = cfg.get('drop_last')
        if ds_item is None and data_dir is None:
            raise ValueError(
                f"At least one of parameters `model.dataset.data_dir` and `model.<dataset_config>.ds_item` should be "
                f"present in model config. Parameters `data_dir` or `ds_item` are paths to directory where "
                f"`metadata_file`, `text_file`, `labels_file` files are stored."
            )
        if use_tarred_dataset:
>>>>>>> d312389b
            if cfg.metadata_file is None:
                raise ValueError(
                    f"If parameter `use_tarred_dataset` is `True`, then a field `metadata_file` has to be a path "
                    f"to tarred dataset metadata file, whereas `None` is given."
                )
<<<<<<< HEAD
            ds_item = self._cfg.dataset.data_dir if cfg.ds_item is None else cfg.ds_item
            metadata_file = Path(cfg.ds_item) / cfg.metadata_file if ds_item is not None else cfg.metadata_file
=======
            ds_data_dir = data_dir if ds_item is None else ds_item
            metadata_file = Path(ds_data_dir) / cfg.metadata_file
>>>>>>> d312389b
            dataset = BertPunctuationCapitalizationTarredDataset(
                metadata_file=metadata_file,
                tokenizer=self.tokenizer,
                pad_label=self._cfg.dataset.pad_label,
                ignore_extra_tokens=self._cfg.dataset.ignore_extra_tokens,
                ignore_start_end=self._cfg.dataset.ignore_start_end,
                punct_label_ids_file=self._cfg.class_labels.punct_labels_file,
                capit_label_ids_file=self._cfg.class_labels.capit_labels_file,
                world_size=self.world_size,
                global_rank=self.global_rank,
                shuffle_n=cfg.tar_shuffle_n,
            )
        else:
            if cfg.text_file is None or cfg.labels_file is None:
                raise ValueError(
                    f"If parameter `use_tarred_dataset` is `False`, then fields `text_file` and `labels_file` in "
                    f"dataset config have to not `None`. Whereas `text_file={cfg.text_file}` and "
                    f"`label_file={cfg.labels_file}`."
                )
<<<<<<< HEAD
            ds_item = self._cfg.dataset.data_dir if cfg.ds_item is None else cfg.ds_item
            if ds_item is None:
                text_file, labels_file = cfg.text_file, cfg.labels_file
            else:
                text_file, labels_file = Path(cfg.ds_item) / cfg.text_file, Path(cfg.ds_item) / cfg.labels_file
=======
            # Following parameters can be missing in config if the model is restored from old checkpoint
            tokens_in_batch = cfg.get('tokens_in_batch')
            if tokens_in_batch is None:
                logging.warning(
                    f"`tokens_in_batch` parameter is missing in dataset config. The default value "
                    f"{DEFAULT_NUM_TOKENS_IN_BATCH} is used."
                )
                tokens_in_batch = DEFAULT_NUM_TOKENS_IN_BATCH
            max_seq_length = cfg.get('max_seq_length')
            use_cache = cfg.get('use_cache')
            ds_data_dir = data_dir if ds_item is None else ds_item
            text_file, labels_file = Path(ds_data_dir) / cfg.text_file, Path(ds_data_dir) / cfg.labels_file
>>>>>>> d312389b
            dataset = BertPunctuationCapitalizationDataset(
                tokenizer=self.tokenizer,
                text_file=text_file,
                label_file=labels_file,
                pad_label=self._cfg.dataset.pad_label,
                punct_label_ids=self._cfg.punct_label_ids,
                capit_label_ids=self._cfg.capit_label_ids,
<<<<<<< HEAD
                max_seq_length=cfg.max_seq_length,
                ignore_extra_tokens=self._cfg.dataset.ignore_extra_tokens,
                ignore_start_end=self._cfg.dataset.ignore_start_end,
                use_cache=cfg.use_cache,
                num_samples=cfg.num_samples,
                tokens_in_batch=cfg.tokens_in_batch,
=======
                max_seq_length=self._cfg.dataset.max_seq_length if max_seq_length is None else max_seq_length,
                ignore_extra_tokens=self._cfg.dataset.ignore_extra_tokens,
                ignore_start_end=self._cfg.dataset.ignore_start_end,
                use_cache=self._cfg.dataset.use_cache if use_cache is None else use_cache,
                num_samples=cfg.num_samples,
                tokens_in_batch=tokens_in_batch,
>>>>>>> d312389b
                punct_label_ids_file=self._cfg.class_labels.punct_labels_file,
                capit_label_ids_file=self._cfg.class_labels.capit_labels_file,
                njobs=cfg.get('njobs'),
                verbose=False,
            )
<<<<<<< HEAD
=======
        if cfg.shuffle and cfg.use_tarred_dataset:
            logging.warning(f"Shuffling in dataloader is not supported for tarred dataset.")
            shuffle = False
        else:
            shuffle = cfg.shuffle
>>>>>>> d312389b
        return torch.utils.data.DataLoader(
            dataset=dataset,
            collate_fn=dataset.collate_fn,
            batch_size=1,
<<<<<<< HEAD
            shuffle=cfg.shuffle,
            num_workers=cfg.num_workers,
            pin_memory=cfg.pin_memory,
            drop_last=cfg.drop_last,
=======
            shuffle=shuffle,
            num_workers=self._cfg.dataset.num_workers if num_workers is None else num_workers,
            pin_memory=self._cfg.dataset.pin_memory if pin_memory is None else pin_memory,
            drop_last=self._cfg.dataset.drop_last if drop_last is None else drop_last,
            persistent_workers=cfg.get('persistent_workers', False),
>>>>>>> d312389b
        )

    def _setup_infer_dataloader(
        self,
        queries: List[str],
        batch_size: int,
        max_seq_length: int,
        step: int,
        margin: int,
        dataloader_kwargs: Optional[Dict[str, Any]],
    ) -> torch.utils.data.DataLoader:
        """
        Setup function for a infer data loader.

        Args:
            model: a ``PunctuationCapitalizationModel`` instance for which data loader is created.
            queries: lower cased text without punctuation
            batch_size: batch size to use during inference
            max_seq_length: length of segments into which queries are split. ``max_seq_length`` includes ``[CLS]`` and
                ``[SEP]`` so every segment contains at most ``max_seq_length-2`` tokens from input a query.
            step: number of tokens by which a segment is offset to a previous segment. Parameter ``step`` cannot be greater
                than ``max_seq_length-2``.
            margin: number of tokens near the edge of a segment which label probabilities are not used in final prediction
                computation.
        Returns:
            A pytorch DataLoader.
        """
        if dataloader_kwargs is None:
            dataloader_kwargs = {}
        dataset = BertPunctuationCapitalizationInferDataset(
            tokenizer=self.tokenizer, queries=queries, max_seq_length=max_seq_length, step=step, margin=margin
        )
        return torch.utils.data.DataLoader(
            dataset=dataset,
            collate_fn=dataset.collate_fn,
            batch_size=batch_size,
            shuffle=False,
            drop_last=False,
            **dataloader_kwargs,
        )

    @staticmethod
    def _remove_margins(tensor, margin_size, keep_left, keep_right):
        tensor = tensor.detach().clone()
        if not keep_left:
            tensor = tensor[margin_size + 1 :]  # remove left margin and CLS token
        if not keep_right:
            tensor = tensor[: tensor.shape[0] - margin_size - 1]  # remove right margin and SEP token
        return tensor

    def _transform_logit_to_prob_and_remove_margins_and_extract_word_probs(
        self,
        punct_logits: torch.Tensor,
        capit_logits: torch.Tensor,
        subtokens_mask: torch.Tensor,
        start_word_ids: Tuple[int],
        margin: int,
        is_first: Tuple[bool],
        is_last: Tuple[bool],
    ) -> Tuple[List[np.ndarray], List[np.ndarray], List[int]]:
        """
        Applies softmax to get punctuation and capitalization probabilities, applies ``subtokens_mask`` to extract
        probabilities for words from probabilities for tokens, removes ``margin`` probabilities near edges of a segment.
        Left margin of the first segment in a query and right margin of the last segment in a query are not removed.
        Calculates new ``start_word_ids`` taking into the account the margins. If the left margin of a segment is removed
        corresponding start word index is increased by number of words (number of nonzero values in corresponding
        ``subtokens_mask``) in the margin.
        Args:
            punct_logits: a float tensor of shape ``[batch_size, segment_length, number_of_punctuation_labels]``
            capit_logits: a float tensor of shape ``[batch_size, segment_length, number_of_capitalization_labels]``
            subtokens_mask: a float tensor of shape ``[batch_size, segment_length]``
            start_word_ids: indices of segment first words in a query
            margin: number of tokens near edges of a segment which probabilities are discarded
            is_first: is segment the first segment in a query
            is_last: is segment the last segment in a query
        Returns:
            b_punct_probs: list containing ``batch_size`` numpy arrays. The numpy arrays have shapes
                ``[number_of_word_in_this_segment, number_of_punctuation_labels]``. Word punctuation probabilities for
                segments in the batch.
            b_capit_probs: list containing ``batch_size`` numpy arrays. The numpy arrays have shapes
                ``[number_of_word_in_this_segment, number_of_capitalization_labels]``. Word capitalization
                probabilities for segments in the batch.
            new_start_word_ids: indices of segment first words in a query after margin removal
        """
        new_start_word_ids = list(start_word_ids)
        subtokens_mask = subtokens_mask > 0.5
        b_punct_probs, b_capit_probs = [], []
        for i, (first, last, pl, cl, stm) in enumerate(
            zip(is_first, is_last, punct_logits, capit_logits, subtokens_mask)
        ):
            if not first:
                new_start_word_ids[i] += torch.count_nonzero(stm[: margin + 1]).numpy()  # + 1 is for [CLS] token
            stm = self._remove_margins(stm, margin, keep_left=first, keep_right=last)
            for b_probs, logits in [(b_punct_probs, pl), (b_capit_probs, cl)]:
                p = torch.nn.functional.softmax(
                    self._remove_margins(logits, margin, keep_left=first, keep_right=last)[stm], dim=-1,
                )
                b_probs.append(p.detach().cpu().numpy())
        return b_punct_probs, b_capit_probs, new_start_word_ids

    @staticmethod
    def _move_acc_probs_to_token_preds(
        pred: List[int], acc_prob: np.ndarray, number_of_probs_to_move: int
    ) -> Tuple[List[int], np.ndarray]:
        """
        ``number_of_probs_to_move`` rows in the beginning are removed from ``acc_prob``. From every remove row the label
        with the largest probability is selected and appended to ``pred``.
        Args:
            pred: list with ready label indices for a query
            acc_prob: numpy array of shape ``[number_of_words_for_which_probabilities_are_accumulated, number_of_labels]``
            number_of_probs_to_move: int
        Returns:
            pred: list with ready label indices for a query
            acc_prob: numpy array of shape
                ``[number_of_words_for_which_probabilities_are_accumulated - number_of_probs_to_move, number_of_labels]``
        """
        if number_of_probs_to_move > acc_prob.shape[0]:
            raise ValueError(
                f"Not enough accumulated probabilities. Number_of_probs_to_move={number_of_probs_to_move} "
                f"acc_prob.shape={acc_prob.shape}"
            )
        if number_of_probs_to_move > 0:
            pred = pred + list(np.argmax(acc_prob[:number_of_probs_to_move], axis=-1))
        acc_prob = acc_prob[number_of_probs_to_move:]
        return pred, acc_prob

    @staticmethod
    def _update_accumulated_probabilities(acc_prob: np.ndarray, update: np.ndarray) -> np.ndarray:
        """
        Args:
            acc_prob: numpy array of shape ``[A, L]``
            update: numpy array of shape ``[A + N, L]``
        Returns:
            numpy array of shape ``[A + N, L]``
        """
        acc_prob = np.concatenate([acc_prob * update[: acc_prob.shape[0]], update[acc_prob.shape[0] :]], axis=0)
        return acc_prob

    def apply_punct_capit_predictions(self, query: str, punct_preds: List[int], capit_preds: List[int]) -> str:
        """
        Restores punctuation and capitalization in ``query``.
        Args:
            query: a string without punctuation and capitalization
            punct_preds: ids of predicted punctuation labels
            capit_preds: ids of predicted capitalization labels
        Returns:
            a query with restored punctuation and capitalization
        """
        query = query.strip().split()
        assert len(query) == len(
            punct_preds
        ), f"len(query)={len(query)} len(punct_preds)={len(punct_preds)}, query[:30]={query[:30]}"
        assert len(query) == len(
            capit_preds
        ), f"len(query)={len(query)} len(capit_preds)={len(capit_preds)}, query[:30]={query[:30]}"
        punct_ids_to_labels = {v: k for k, v in self._cfg.punct_label_ids.items()}
        capit_ids_to_labels = {v: k for k, v in self._cfg.capit_label_ids.items()}
        query_with_punct_and_capit = ''
        for j, word in enumerate(query):
            punct_label = punct_ids_to_labels[punct_preds[j]]
            capit_label = capit_ids_to_labels[capit_preds[j]]

            if capit_label != self._cfg.dataset.pad_label:
                word = word.capitalize()
            query_with_punct_and_capit += word
            if punct_label != self._cfg.dataset.pad_label:
                query_with_punct_and_capit += punct_label
            query_with_punct_and_capit += ' '
        return query_with_punct_and_capit[:-1]

    def get_labels(self, punct_preds: List[int], capit_preds: List[int]) -> str:
        """
        Returns punctuation and capitalization labels in NeMo format (see https://docs.nvidia.com/deeplearning/nemo/
        user-guide/docs/en/main/nlp/punctuation_and_capitalization.html#nemo-data-format).
        Args:
            punct_preds: ids of predicted punctuation labels
            capit_preds: ids of predicted capitalization labels
        Returns:
            labels in NeMo format
        """
        assert len(capit_preds) == len(
            punct_preds
        ), f"len(capit_preds)={len(capit_preds)} len(punct_preds)={len(punct_preds)}"
        punct_ids_to_labels = {v: k for k, v in self._cfg.punct_label_ids.items()}
        capit_ids_to_labels = {v: k for k, v in self._cfg.capit_label_ids.items()}
        result = ''
        for capit_label, punct_label in zip(capit_preds, punct_preds):
            punct_label = punct_ids_to_labels[punct_label]
            capit_label = capit_ids_to_labels[capit_label]
            result += punct_label + capit_label + ' '
        return result[:-1]

    def add_punctuation_capitalization(
        self,
        queries: List[str],
        batch_size: int = None,
        max_seq_length: int = 64,
        step: int = 8,
        margin: int = 16,
        return_labels: bool = False,
        dataloader_kwargs: Dict[str, Any] = None,
    ) -> List[str]:
        """
        Adds punctuation and capitalization to the queries. Use this method for inference.

        Parameters ``max_seq_length``, ``step``, ``margin`` are for controlling the way queries are split into segments
        which then processed by the model. Parameter ``max_seq_length`` is a length of a segment after tokenization
        including special tokens [CLS] in the beginning and [SEP] in the end of a segment. Parameter ``step`` is shift
        between consequent segments. Parameter ``margin`` is used to exclude negative effect of subtokens near
        borders of segments which have only one side context.

        If segments overlap, probabilities of overlapping predictions are multiplied and then the label with
        corresponding to the maximum probability is selected.

        Args:
            queries: lower cased text without punctuation
            batch_size: batch size to use during inference
            max_seq_length: maximum sequence length of segment after tokenization.
            step: relative shift of consequent segments into which long queries are split. Long queries are split into
                segments which can overlap. Parameter ``step`` controls such overlapping. Imagine that queries are
                tokenized into characters, ``max_seq_length=5``, and ``step=2``. In such a case query "hello" is
                tokenized into segments ``[['[CLS]', 'h', 'e', 'l', '[SEP]'], ['[CLS]', 'l', 'l', 'o', '[SEP]']]``.
            margin: number of subtokens in the beginning and the end of segments which are not used for prediction
                computation. The first segment does not have left margin and the last segment does not have right
                margin. For example, if input sequence is tokenized into characters, ``max_seq_length=5``,
                ``step=1``, and ``margin=1``, then query "hello" will be tokenized into segments
                ``[['[CLS]', 'h', 'e', 'l', '[SEP]'], ['[CLS]', 'e', 'l', 'l', '[SEP]'],
                ['[CLS]', 'l', 'l', 'o', '[SEP]']]``. These segments are passed to the model. Before final predictions
                computation, margins are removed. In the next list, subtokens which logits are not used for final
                predictions computation are marked with asterisk: ``[['[CLS]'*, 'h', 'e', 'l'*, '[SEP]'*],
                ['[CLS]'*, 'e'*, 'l', 'l'*, '[SEP]'*], ['[CLS]'*, 'l'*, 'l', 'o', '[SEP]'*]]``.
            return_labels: whether to return labels in NeMo format (see https://docs.nvidia.com/deeplearning/nemo/
                user-guide/docs/en/main/nlp/punctuation_and_capitalization.html#nemo-data-format) instead of queries
                with restored punctuation and capitalization.
            dataloader_kwargs: an optional dictionary with parameters of PyTorch data loader. May include keys:
                ``'num_workers'``, ``'pin_memory'``, ``'worker_init_fn'``, ``'prefetch_factor'``,
                ``'persistent_workers'``.
        Returns:
            result: text with added capitalization and punctuation or punctuation and capitalization labels
        """
        if len(queries) == 0:
            return []
        if batch_size is None:
            batch_size = len(queries)
            logging.info(f'Using batch size {batch_size} for inference')
        result: List[str] = []
        mode = self.training
        try:
            self.eval()
            infer_datalayer = self._setup_infer_dataloader(
                queries, batch_size, max_seq_length, step, margin, dataloader_kwargs
            )
            # Predicted labels for queries. List of labels for every query
            all_punct_preds: List[List[int]] = [[] for _ in queries]
            all_capit_preds: List[List[int]] = [[] for _ in queries]
            # Accumulated probabilities (or product of probabilities acquired from different segments) of punctuation
            # and capitalization. Probabilities for words in a query are extracted using `subtokens_mask`. Probabilities
            # for newly processed words are appended to the accumulated probabilities. If probabilities for a word are
            # already present in `acc_probs`, old probabilities are replaced with a product of old probabilities
            # and probabilities acquired from new segment. Segments are processed in an order they appear in an
            # input query. When all segments with a word are processed, a label with the highest probability
            # (or product of probabilities) is chosen and appended to an appropriate list in `all_preds`. After adding
            # prediction to `all_preds`, probabilities for a word are removed from `acc_probs`.
            acc_punct_probs: List[Optional[np.ndarray]] = [None for _ in queries]
            acc_capit_probs: List[Optional[np.ndarray]] = [None for _ in queries]
            d = self.device
            for batch_i, batch in tqdm(
                enumerate(infer_datalayer), total=ceil(len(infer_datalayer.dataset) / batch_size), unit="batch"
            ):
                inp_ids, inp_type_ids, inp_mask, subtokens_mask, start_word_ids, query_ids, is_first, is_last = batch
                punct_logits, capit_logits = self.forward(
                    input_ids=inp_ids.to(d), token_type_ids=inp_type_ids.to(d), attention_mask=inp_mask.to(d),
                )
                _res = self._transform_logit_to_prob_and_remove_margins_and_extract_word_probs(
                    punct_logits, capit_logits, subtokens_mask, start_word_ids, margin, is_first, is_last
                )
                punct_probs, capit_probs, start_word_ids = _res
                for i, (q_i, start_word_id, bpp_i, bcp_i) in enumerate(
                    zip(query_ids, start_word_ids, punct_probs, capit_probs)
                ):
                    for all_preds, acc_probs, b_probs_i in [
                        (all_punct_preds, acc_punct_probs, bpp_i),
                        (all_capit_preds, acc_capit_probs, bcp_i),
                    ]:
                        if acc_probs[q_i] is None:
                            acc_probs[q_i] = b_probs_i
                        else:
                            all_preds[q_i], acc_probs[q_i] = self._move_acc_probs_to_token_preds(
                                all_preds[q_i], acc_probs[q_i], start_word_id - len(all_preds[q_i]),
                            )
                            acc_probs[q_i] = self._update_accumulated_probabilities(acc_probs[q_i], b_probs_i)
            for all_preds, acc_probs in [(all_punct_preds, acc_punct_probs), (all_capit_preds, acc_capit_probs)]:
                for q_i, (pred, prob) in enumerate(zip(all_preds, acc_probs)):
                    if prob is not None:
                        all_preds[q_i], acc_probs[q_i] = self._move_acc_probs_to_token_preds(pred, prob, len(prob))
            for i, query in enumerate(queries):
                result.append(
                    self.get_labels(all_punct_preds[i], all_capit_preds[i])
                    if return_labels
                    else self.apply_punct_capit_predictions(query, all_punct_preds[i], all_capit_preds[i])
                )
        finally:
            # set mode back to its original value
            self.train(mode=mode)
        return result

    @classmethod
    def list_available_models(cls) -> Optional[Dict[str, str]]:
        """
        This method returns a list of pre-trained model which can be instantiated directly from NVIDIA's NGC cloud.

        Returns:
            List of available pre-trained models.
        """
        result = []
        result.append(
            PretrainedModelInfo(
                pretrained_model_name="punctuation_en_bert",
                location="https://api.ngc.nvidia.com/v2/models/nvidia/nemo/punctuation_en_bert/versions/1.0.0rc1/files/punctuation_en_bert.nemo",
                description="The model was trained with NeMo BERT base uncased checkpoint on a subset of data from the following sources: Tatoeba sentences, books from Project Gutenberg, Fisher transcripts.",
            )
        )
        result.append(
            PretrainedModelInfo(
                pretrained_model_name="punctuation_en_distilbert",
                location="https://api.ngc.nvidia.com/v2/models/nvidia/nemo/punctuation_en_distilbert/versions/1.0.0rc1/files/punctuation_en_distilbert.nemo",
                description="The model was trained with DiltilBERT base uncased checkpoint from HuggingFace on a subset of data from the following sources: Tatoeba sentences, books from Project Gutenberg, Fisher transcripts.",
            )
        )
        return result

    @property
    def input_module(self):
        return self.bert_model

    @property
    def output_module(self):
        return self<|MERGE_RESOLUTION|>--- conflicted
+++ resolved
@@ -12,11 +12,8 @@
 # See the License for the specific language governing permissions and
 # limitations under the License.
 
-<<<<<<< HEAD
-=======
 import copy
 import os
->>>>>>> d312389b
 from math import ceil
 from pathlib import Path
 from typing import Any, Dict, List, Optional, Tuple
@@ -35,8 +32,6 @@
 )
 from nemo.collections.nlp.data.token_classification.punctuation_capitalization_infer_dataset import (
     BertPunctuationCapitalizationInferDataset,
-    BertPunctuationCapitalizationTarredDataset,
-    PunctuationCapitalizationDataConfig,
 )
 from nemo.collections.nlp.data.token_classification.punctuation_capitalization_tarred_dataset import (
     BertPunctuationCapitalizationTarredDataset,
@@ -76,10 +71,7 @@
         self.world_size = 1
         if trainer is not None:
             self.world_size = trainer.num_nodes * trainer.num_gpus
-<<<<<<< HEAD
-=======
         self.metrics = None
->>>>>>> d312389b
         super().__init__(cfg=cfg, trainer=trainer)
 
         self.bert_model = get_lm_model(
@@ -160,16 +152,6 @@
         punct_labels = batch['punct_labels'][subtokens_mask]
         capit_preds = torch.argmax(capit_logits, axis=-1)[subtokens_mask]
         capit_labels = batch['capit_labels'][subtokens_mask]
-<<<<<<< HEAD
-        if dataloader_idx == 0:
-            getattr(self, f'{mode}_loss')(loss=loss, num_measurements=batch['loss_mask'].sum())
-            getattr(self, f'{mode}_punct_class_report')(punct_preds, punct_labels)
-            getattr(self, f'{mode}_capit_class_report')(capit_preds, capit_labels)
-        else:
-            getattr(self, f'{mode}_loss_{dataloader_idx}')(loss=loss, num_measurements=batch['loss_mask'].sum())
-            getattr(self, f'{mode}_punct_class_report_{dataloader_idx}')(punct_preds, punct_labels)
-            getattr(self, f'{mode}_capit_class_report_{dataloader_idx}')(capit_preds, capit_labels)
-=======
         self.metrics[mode]['loss'][dataloader_idx](
             loss=loss, num_measurements=batch['loss_mask'].sum().to(loss.device)
         )
@@ -177,31 +159,19 @@
         self.metrics[mode]['capit_class_report'][dataloader_idx](capit_preds, capit_labels)
         # torchmetrics are used for metrics computation
         return {'loss': None, 'punct_class_report': None, 'capit_class_report': None}
->>>>>>> d312389b
 
     def validation_step(self, batch, batch_idx, dataloader_idx=0):
         """
         Lightning calls this inside the validation loop with the data from the validation dataloader
         passed in as `batch`.
         """
-<<<<<<< HEAD
-        self.eval_step(batch, 'val', dataloader_idx)
-=======
         return self.eval_step(batch, 'val', dataloader_idx)
->>>>>>> d312389b
 
     def test_step(self, batch, batch_idx, dataloader_idx=0):
         """
         Lightning calls this inside the validation loop with the data from the validation dataloader
         passed in as `batch`.
         """
-<<<<<<< HEAD
-        self.eval_step(batch, 'test', dataloader_idx)
-
-    def training_epoch_end(self, outputs: EPOCH_OUTPUT) -> None:
-        if self._cfg.shuffle_train_dataset:
-            self.train_dataloader().dataset.shuffle()
-=======
         return self.eval_step(batch, 'test', dataloader_idx)
 
     def training_epoch_end(self, outputs: EPOCH_OUTPUT) -> None:
@@ -214,46 +184,12 @@
                     f"{type(self.train_dataloader().dataset)} only for "
                     f"`{BertPunctuationCapitalizationDataset.__name__}`"
                 )
->>>>>>> d312389b
 
     def multi_eval_epoch_end(self, mode, dataloader_idx):
         """
         Called at the end of validation to aggregate outputs.
         outputs: list of individual outputs of each validation step.
         """
-<<<<<<< HEAD
-        if dataloader_idx == 0:
-            loss = getattr(self, f'{mode}_loss').compute()
-            getattr(self, f'{mode}_loss').reset()
-
-            punct_res = getattr(self, f'{mode}_punct_class_report').compute()
-            punct_precision, punct_recall, punct_f1, punct_report = punct_res
-            getattr(self, f'{mode}_punct_class_report').reset()
-
-            capit_res = getattr(self, f'{mode}_capit_class_report').compute()
-            capit_precision, capit_recall, capit_f1, capit_report = capit_res
-            getattr(self, f'{mode}_capit_class_report').reset()
-        else:
-            loss = getattr(self, f'{mode}_loss_{dataloader_idx}').compute()
-            getattr(self, f'{mode}_loss_{dataloader_idx}').reset()
-
-            punct_res = getattr(self, f'{mode}_punct_class_report_{dataloader_idx}').compute()
-            punct_precision, punct_recall, punct_f1, punct_report = punct_res
-            getattr(self, f'{mode}_punct_class_report_{dataloader_idx}').reset()
-
-            capit_res = getattr(self, f'{mode}_capit_class_report_{dataloader_idx}').compute()
-            capit_precision, capit_recall, capit_f1, capit_report = capit_res
-            getattr(self, f'{mode}_capit_class_report_{dataloader_idx}').reset()
-        log_dict = {
-            'log': {
-                'loss': loss,
-                'punct_precision': punct_precision,
-                'punct_f1': punct_f1,
-                'punct_recall': punct_recall,
-                'capit_precision': capit_precision,
-                'capit_f1': capit_f1,
-                'capit_recall': capit_recall,
-=======
         loss = self.metrics[mode]['loss'][dataloader_idx].compute()
         self.metrics[mode]['loss'][dataloader_idx].reset()
 
@@ -273,7 +209,6 @@
                 f'{mode}_capit_precision': capit_precision,
                 f'{mode}_capit_f1': capit_f1,
                 f'{mode}_capit_recall': capit_recall,
->>>>>>> d312389b
             }
         }
         logging.info(f'Punctuation report: {punct_report}')
@@ -294,40 +229,6 @@
         """
         return self.multi_eval_epoch_end('test', dataloader_idx)
 
-<<<<<<< HEAD
-    # def update_data_dir(self, data_dir: str) -> None:
-    #     """
-    #     Update data directory
-    #
-    #     Args:
-    #         data_dir: path to data directory
-    #     """
-    #     if os.path.exists(data_dir):
-    #         logging.info(f'Setting model.dataset.data_dir to {data_dir}.')
-    #         self._cfg.dataset.data_dir = data_dir
-    #     else:
-    #         raise ValueError(f'{data_dir} not found')
-
-    # def set_labels_config_parameters_for_tarred_case(self, dict_param_name, file_param_name):
-    #     if self._cfg[dict_param_name] is None and self._cfg.class_labels[file_param_name] is None:
-    #         raise ValueError(
-    #             f'If your train dataset is tarred, then you have to provide one of parameters '
-    #             f'`{dict_param_name}` or `class_labels.{file_param_name}` in the model config.'
-    #         )
-    #     if self._cfg[dict_param_name] is None:
-    #         self._cfg[dict_param_name] = {}
-    #         with open(self._cfg.class_labels[file_param_name]) as f:
-    #             labels_dict = {}
-    #             for i, line in enumerate(f):
-    #                 labels_dict[line.strip()] = i
-    #             self._cfg[dict_param_name] = OmegaConf.create(labels_dict)
-    #     else:
-    #         with open(self._cfg.class_labels[file_param_name], 'w') as f:
-    #             labels, _ = zip(*sorted(self._cfg[dict_param_name].items(), key=lambda x: x[1]))
-    #             f.write('\n'.join(labels))
-    #             for i, line in enumerate(f):
-    #                 self._cfg[dict_param_name][line.strip()] = i
-=======
     def update_data_dir(self, data_dir: str) -> None:
         """
         Update data directory
@@ -340,7 +241,6 @@
             self._cfg.dataset.data_dir = data_dir
         else:
             raise ValueError(f'{data_dir} not found')
->>>>>>> d312389b
 
     def setup_training_data(self, train_data_config: Optional[DictConfig] = None):
         """Setup training data"""
@@ -378,8 +278,6 @@
             'dist_sync_on_step': False,
         }
         return loss_kw, punct_kw, capit_kw
-<<<<<<< HEAD
-=======
 
     def setup_metrics_dictionary(self):
         eval_metrics = torch.nn.ModuleDict(
@@ -390,7 +288,6 @@
             }
         )
         self.metrics = torch.nn.ModuleDict({"val": eval_metrics, "test": copy.deepcopy(eval_metrics)})
->>>>>>> d312389b
 
     def setup_validation_data(self, val_data_config: Optional[Dict] = None):
         """
@@ -406,21 +303,9 @@
         self._validation_dl = self._setup_dataloader_from_config(cfg=val_data_config)
         if self._validation_dl is not None:
             loss_kw, punct_kw, capit_kw = self.get_eval_metrics_kwargs()
-<<<<<<< HEAD
-            for dataloader_idx in range(len(self._validation_dl)):
-                if dataloader_idx == 0:
-                    setattr(self, 'val_loss', GlobalAverageLossMetric(**loss_kw))
-                    setattr(self, 'val_punct_class_report', ClassificationReport(**punct_kw))
-                    setattr(self, 'val_capit_class_report', ClassificationReport(**capit_kw))
-                else:
-                    setattr(self, f'val_loss_{dataloader_idx}', GlobalAverageLossMetric(**loss_kw))
-                    setattr(self, f'val_punct_class_report_{dataloader_idx}', ClassificationReport(**punct_kw))
-                    setattr(self, f'val_capit_class_report_{dataloader_idx}', ClassificationReport(**capit_kw))
-=======
             self.metrics['val']['loss'].append(GlobalAverageLossMetric(**loss_kw))
             self.metrics['val']['punct_class_report'].append(ClassificationReport(**punct_kw))
             self.metrics['val']['capit_class_report'].append(ClassificationReport(**capit_kw))
->>>>>>> d312389b
 
     def setup_test_data(self, test_data_config: Optional[Dict] = None):
         if self.metrics is None:
@@ -430,21 +315,6 @@
         self._test_dl = self._setup_dataloader_from_config(cfg=test_data_config)
         if self._test_dl is not None:
             loss_kw, punct_kw, capit_kw = self.get_eval_metrics_kwargs()
-<<<<<<< HEAD
-            for dataloader_idx in range(len(self._test_dl)):
-                if dataloader_idx == 0:
-                    setattr(self, 'test_loss', GlobalAverageLossMetric(**loss_kw))
-                    setattr(self, 'test_punct_class_report', ClassificationReport(**punct_kw))
-                    setattr(self, 'test_capit_class_report', ClassificationReport(**capit_kw))
-                else:
-                    setattr(self, f'test_loss_{dataloader_idx}', GlobalAverageLossMetric(**loss_kw))
-                    setattr(self, f'test_punct_class_report_{dataloader_idx}', ClassificationReport(**punct_kw))
-                    setattr(self, f'test_capit_class_report_{dataloader_idx}', ClassificationReport(**capit_kw))
-
-    def _setup_dataloader_from_config(self, cfg: PunctuationCapitalizationDataConfig):
-        # use data_dir specified in the ds_item to run evaluation on multiple datasets
-        if cfg.use_tarred_dataset:
-=======
             self.metrics['test']['loss'].append(GlobalAverageLossMetric(**loss_kw))
             self.metrics['test']['punct_class_report'].append(ClassificationReport(**punct_kw))
             self.metrics['test']['capit_class_report'].append(ClassificationReport(**capit_kw))
@@ -464,19 +334,13 @@
                 f"`metadata_file`, `text_file`, `labels_file` files are stored."
             )
         if use_tarred_dataset:
->>>>>>> d312389b
             if cfg.metadata_file is None:
                 raise ValueError(
                     f"If parameter `use_tarred_dataset` is `True`, then a field `metadata_file` has to be a path "
                     f"to tarred dataset metadata file, whereas `None` is given."
                 )
-<<<<<<< HEAD
-            ds_item = self._cfg.dataset.data_dir if cfg.ds_item is None else cfg.ds_item
-            metadata_file = Path(cfg.ds_item) / cfg.metadata_file if ds_item is not None else cfg.metadata_file
-=======
             ds_data_dir = data_dir if ds_item is None else ds_item
             metadata_file = Path(ds_data_dir) / cfg.metadata_file
->>>>>>> d312389b
             dataset = BertPunctuationCapitalizationTarredDataset(
                 metadata_file=metadata_file,
                 tokenizer=self.tokenizer,
@@ -496,13 +360,6 @@
                     f"dataset config have to not `None`. Whereas `text_file={cfg.text_file}` and "
                     f"`label_file={cfg.labels_file}`."
                 )
-<<<<<<< HEAD
-            ds_item = self._cfg.dataset.data_dir if cfg.ds_item is None else cfg.ds_item
-            if ds_item is None:
-                text_file, labels_file = cfg.text_file, cfg.labels_file
-            else:
-                text_file, labels_file = Path(cfg.ds_item) / cfg.text_file, Path(cfg.ds_item) / cfg.labels_file
-=======
             # Following parameters can be missing in config if the model is restored from old checkpoint
             tokens_in_batch = cfg.get('tokens_in_batch')
             if tokens_in_batch is None:
@@ -515,7 +372,6 @@
             use_cache = cfg.get('use_cache')
             ds_data_dir = data_dir if ds_item is None else ds_item
             text_file, labels_file = Path(ds_data_dir) / cfg.text_file, Path(ds_data_dir) / cfg.labels_file
->>>>>>> d312389b
             dataset = BertPunctuationCapitalizationDataset(
                 tokenizer=self.tokenizer,
                 text_file=text_file,
@@ -523,50 +379,31 @@
                 pad_label=self._cfg.dataset.pad_label,
                 punct_label_ids=self._cfg.punct_label_ids,
                 capit_label_ids=self._cfg.capit_label_ids,
-<<<<<<< HEAD
-                max_seq_length=cfg.max_seq_length,
-                ignore_extra_tokens=self._cfg.dataset.ignore_extra_tokens,
-                ignore_start_end=self._cfg.dataset.ignore_start_end,
-                use_cache=cfg.use_cache,
-                num_samples=cfg.num_samples,
-                tokens_in_batch=cfg.tokens_in_batch,
-=======
                 max_seq_length=self._cfg.dataset.max_seq_length if max_seq_length is None else max_seq_length,
                 ignore_extra_tokens=self._cfg.dataset.ignore_extra_tokens,
                 ignore_start_end=self._cfg.dataset.ignore_start_end,
                 use_cache=self._cfg.dataset.use_cache if use_cache is None else use_cache,
                 num_samples=cfg.num_samples,
                 tokens_in_batch=tokens_in_batch,
->>>>>>> d312389b
                 punct_label_ids_file=self._cfg.class_labels.punct_labels_file,
                 capit_label_ids_file=self._cfg.class_labels.capit_labels_file,
                 njobs=cfg.get('njobs'),
                 verbose=False,
             )
-<<<<<<< HEAD
-=======
         if cfg.shuffle and cfg.use_tarred_dataset:
             logging.warning(f"Shuffling in dataloader is not supported for tarred dataset.")
             shuffle = False
         else:
             shuffle = cfg.shuffle
->>>>>>> d312389b
         return torch.utils.data.DataLoader(
             dataset=dataset,
             collate_fn=dataset.collate_fn,
             batch_size=1,
-<<<<<<< HEAD
-            shuffle=cfg.shuffle,
-            num_workers=cfg.num_workers,
-            pin_memory=cfg.pin_memory,
-            drop_last=cfg.drop_last,
-=======
             shuffle=shuffle,
             num_workers=self._cfg.dataset.num_workers if num_workers is None else num_workers,
             pin_memory=self._cfg.dataset.pin_memory if pin_memory is None else pin_memory,
             drop_last=self._cfg.dataset.drop_last if drop_last is None else drop_last,
             persistent_workers=cfg.get('persistent_workers', False),
->>>>>>> d312389b
         )
 
     def _setup_infer_dataloader(

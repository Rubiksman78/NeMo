# Copyright (c) 2021, NVIDIA CORPORATION.  All rights reserved.
#
# Licensed under the Apache License, Version 2.0 (the "License");
# you may not use this file except in compliance with the License.
# You may obtain a copy of the License at
#
#     http://www.apache.org/licenses/LICENSE-2.0
#
# Unless required by applicable law or agreed to in writing, software
# distributed under the License is distributed on an "AS IS" BASIS,
# WITHOUT WARRANTIES OR CONDITIONS OF ANY KIND, either express or implied.
# See the License for the specific language governing permissions and
# limitations under the License.

import re
from typing import Any, List, Optional, Union

import torch
from omegaconf.dictconfig import DictConfig
from pytorch_lightning.trainer.trainer import Trainer

from nemo.collections.nlp.data.language_modeling.megatron.gpt_dataset import build_train_valid_test_datasets
from nemo.collections.nlp.data.language_modeling.megatron.megatron_batch_samplers import (
    MegatronPretrainingBatchSampler,
    MegatronPretrainingRandomBatchSampler,
)
from nemo.collections.nlp.models.language_modeling.megatron.gpt_model import GPTModel
from nemo.collections.nlp.models.language_modeling.megatron_base_model import MegatronBaseModel
from nemo.collections.nlp.modules.common.megatron.module import Float16Module
from nemo.collections.nlp.modules.common.megatron.utils import (
    average_losses_across_data_parallel_group,
    get_params_for_weight_decay_optimization,
)
from nemo.collections.nlp.modules.common.text_generation_utils import (
    generate,
    get_computeprob_response,
    get_default_length_params,
    get_default_sampling_params,
    megatron_gpt_generate,
)
from nemo.collections.nlp.modules.common.transformer.text_generation import (
    LengthParam,
    OutputType,
    SamplingParam,
    TextGeneration,
)
from nemo.collections.nlp.parts.nlp_overrides import GradScaler
from nemo.collections.nlp.parts.utils_funcs import get_last_rank
from nemo.core.classes.common import PretrainedModelInfo
from nemo.utils import AppState, logging

try:
    from apex.transformer import parallel_state
    from apex.transformer.pipeline_parallel.schedules.common import build_model
    from apex.transformer.pipeline_parallel.schedules.fwd_bwd_pipelining_without_interleaving import (
        forward_backward_pipelining_without_interleaving,
    )
    from apex.transformer.pipeline_parallel.schedules.fwd_bwd_no_pipelining import forward_backward_no_pipelining
    from apex.transformer.pipeline_parallel.utils import get_num_microbatches

    HAVE_APEX = True
except (ImportError, ModuleNotFoundError):
    HAVE_APEX = False

try:
    import transformer_engine

    HAVE_TE = True

except (ImportError, ModuleNotFoundError):
    HAVE_TE = False


class MegatronGPTModel(MegatronBaseModel, TextGeneration):
    """
    Megatron GPT pretraining
    """

    def __init__(self, cfg: DictConfig, trainer: Trainer):
        if not HAVE_APEX:
            raise ImportError(
                "Apex was not found. Please see the NeMo README for installation instructions: https://github.com/NVIDIA/NeMo#megatron-gpt."
            )
        # this prevents base constructor from initializing tokenizer
        self.tokenizer = None
        super().__init__(cfg, trainer=trainer, no_lm_init=True)

        self._validate_trainer()

        # TODO: Not sure how to use lists of modules with PTL.
        # This means we can only use pipeline parallelism without the interleaved schedule.
        self.model = build_model(model_provider_func=self.model_provider_func, wrap_with_ddp=False)[0]

        # We don't need to call it explicitly? Since it is a pytorch lightning hook function
        # self.setup_optimizer_param_groups()

        self.megatron_amp_o2 = cfg.get('megatron_amp_O2', False)

        if self.megatron_amp_o2:

            # Pre-allocate the model on GPU to have master parameters allocated on the same device with matching data type
            self.model.cuda(torch.cuda.current_device())

            # Model wrapper to convert both model and inputs to half precision
            self.model = Float16Module(module=self.model, precision=cfg.precision)

        if self.trainer.precision == 32:
            self.autocast_dtype = torch.float
        elif self.trainer.precision == 16:
            self.autocast_dtype = torch.half
        elif self.trainer.precision == 'bf16':
            self.autocast_dtype = torch.bfloat16
        else:
            raise ValueError('precision must be in [32, 16, "bf16"]')

        self.transformer_engine = cfg.get('transformer_engine', False)

        # configuration used for inference
        self._inference_config = None

        # At pipeline-parallel training, set the pipeline stage that the current GPU belongs to skip loading inputs
        # Intemediate stage: doesn't need any inputs
        # Fist pipeline stage: needs only 'tokens' and 'position_ids'
        # Last pipeline stage: needs only 'labels' and 'loss_mask'
        self._is_first_pipe_stage = False
        self._is_intermediate_pipe_stage = False
        self._is_last_pipe_stage = False
        if parallel_state.get_pipeline_model_parallel_world_size() > 1:
            if parallel_state.is_pipeline_first_stage():
                self._is_first_pipe_stage = True
            elif parallel_state.is_pipeline_last_stage():
                self._is_last_pipe_stage = True
            else:
                self._is_intermediate_pipe_stage = True

    def set_inference_config(self, inference_config):
        self._inference_config = inference_config

    def get_inference_config(self):
        return self._inference_config

    def model_provider_func(self, pre_process, post_process):
        """Model depends on pipeline paralellism."""
        model = GPTModel(
            vocab_size=self.padded_vocab_size,
            hidden_size=self.cfg.hidden_size,
            max_position_embeddings=self.cfg.max_position_embeddings,
            num_layers=self.cfg.num_layers,
            num_attention_heads=self.cfg.num_attention_heads,
            apply_query_key_layer_scaling=self.cfg.get('apply_query_key_layer_scaling', True),
            kv_channels=self.cfg.get('kv_channels', None),
            ffn_hidden_size=self.cfg.ffn_hidden_size,
            num_tokentypes=0,
            parallel_output=True,
            pre_process=pre_process,
            post_process=post_process,
            init_method_std=self.cfg.get('init_method_std', 0.02),
            fp16_lm_cross_entropy=self.cfg.get('fp16_lm_cross_entropy', False),
            use_cpu_initialization=self.cfg.get('use_cpu_initialization', False),
            hidden_dropout=self.cfg.get('hidden_dropout', 0.1),
            precision=self.cfg.get('precision', 16),
            fp32_residual_connection=self.cfg.get('fp32_residual_connection', False),
            activations_checkpoint_granularity=self.cfg.get('activations_checkpoint_granularity', None),
            activations_checkpoint_method=self.cfg.get('activations_checkpoint_method', None),
            activations_checkpoint_num_layers=self.cfg.get('activations_checkpoint_num_layers', 1),
            layernorm_epsilon=self.cfg.get('layernorm_epsilon', 1e-5),
            onnx_safe=self.cfg.get('onnx_safe', False),
            bias_activation_fusion=self.cfg.get('bias_activation_fusion', True),
            bias_dropout_add_fusion=self.cfg.get('bias_dropout_add_fusion', True),
            masked_softmax_fusion=self.cfg.get('masked_softmax_fusion', True),
            gradient_accumulation_fusion=self.cfg.get('gradient_accumulation_fusion', False),
            persist_layer_norm=self.cfg.get('persist_layer_norm', False),
            sequence_parallel=self.cfg.get('sequence_parallel', False),
<<<<<<< HEAD
            transformer_engine=self.cfg.get('transformer_engine', False),
            fp8=self.cfg.get('fp8', False),
            fp8_e4m3=self.cfg.get('fp8_e4m3', False),
            fp8_hybrid=self.cfg.get('fp8_hybrid', False),
            fp8_margin=self.cfg.get('fp8_margin', 0),
            fp8_interval=self.cfg.get('fp8_interval', 1),
=======
            gradient_accumulation_fusion=self.cfg.get('gradient_accumulation_fusion', False),
>>>>>>> 987674e2
        )

        return model

    def setup_optimizer_param_groups(self):
        """ModelPT override. Optimizer will get self._optimizer_param_groups"""
        self._optimizer_param_groups = get_params_for_weight_decay_optimization([self.model])

    def forward(self, tokens, text_position_ids, attention_mask, labels):
        output_tensor = self.model(tokens, text_position_ids, attention_mask, labels=labels)
        return output_tensor

    def training_step(self, batch, batch_idx):
        """
            Our dataloaders produce a micro-batch and then we fetch
            a number of microbatches depending on the global batch size and model parallel size
            from the dataloader to produce a list of microbatches.
            Batch should be a list of microbatches and those microbatches should on CPU.
            Microbatches are then moved to GPU during the pipeline.
            The list of microbatches is then piped through the pipeline using Apex fwd/bwd functions.
        """

        # we zero grads here because we also call backward in the apex fwd/bwd functions
        self._optimizer.zero_grad()

        if self._is_intermediate_pipe_stage:
            # The intermediate pipeline stages do not need any inputs from data loader
            # GPT3 uses decoder with AttnMask:causal, thus doesn't need attention_mask
            batch_for_pipeline = None
        else:
            # we prepare the micro batches for the apex fwd/bwd function
            batch_for_pipeline = self.process_global_batch(batch)
        tensor_shape = [self.cfg.encoder_seq_length, self.cfg.micro_batch_size, self.cfg.hidden_size]

        if self.cfg.get('pipeline_model_parallel_size', 1) > 1:
            losses_reduced_per_micro_batch = forward_backward_pipelining_without_interleaving(
                forward_step_func=self.get_forward_output_and_loss_func(),
                batch=batch_for_pipeline,
                model=self.model,
                forward_only=False,
                tensor_shape=tensor_shape,
                dtype=self.autocast_dtype,
                grad_scaler=self.trainer.precision_plugin.scaler if self.cfg.precision == 16 else None,
                sequence_parallel_enabled=self.cfg.get('sequence_parallel', False),
            )
        else:
            # no pipeline parallelism so we reduce grads asynchronously if not using sequence parallelism
            if self.megatron_amp_o2 and not self.cfg.get('sequence_parallel', False):
                custom_sync_context_handler = self._optimizer.no_sync
            else:
                # TODO: enable async grad all reduce for O1/autocast mixed precision training
                custom_sync_context_handler = None
            losses_reduced_per_micro_batch = forward_backward_no_pipelining(
                forward_step_func=self.get_forward_output_and_loss_func(),
                batch=batch_for_pipeline,
                model=self.model,
                forward_only=False,
                tensor_shape=tensor_shape,
                dtype=self.autocast_dtype,
                grad_scaler=self.trainer.precision_plugin.scaler if self.cfg.precision == 16 else None,
                custom_sync_context_handler=custom_sync_context_handler,
            )

        # only the last stages of the pipeline return losses
        if losses_reduced_per_micro_batch:
            # average loss across micro batches
            loss_tensors_list = [loss_reduced['avg'] for loss_reduced in losses_reduced_per_micro_batch]
            loss_tensor = torch.concat(loss_tensors_list)
            loss_mean = loss_tensor.mean()
        else:
            loss_mean = torch.tensor(0.0).cuda()

        # when using sequence parallelism, the sequence parallel layernorm grads must be all-reduced
        if self.cfg.get('tensor_model_parallel_size', 1) > 1 and self.cfg.get('sequence_parallel', False):
            self.allreduce_sequence_parallel_gradients()

        if self.megatron_amp_o2:
            # when using pipeline parallelism grads must be all-reduced after the pipeline (not asynchronously)
            if self.cfg.get('pipeline_model_parallel_size', 1) > 1 or self.cfg.get('sequence_parallel', False):
                # main grads are stored in the MainParamsOptimizer wrapper
                self._optimizer.allreduce_main_grads()
        else:
            # async grad allreduce is not currently implemented for O1/autocasting mixed precision training
            # so we all-reduce gradients after the pipeline
            self.allreduce_gradients()  # @sangkug we think this is causing memory to blow up (hurts perf)

        if self.cfg.get('pipeline_model_parallel_size', 1) > 1:
            # when using pipeline parallelism the first and last stage must keep embeddings in sync
            self.allreduce_first_last_embeddings()

        ## logging
        # we can only log on one rank if it is rank zero so we broadcast from last rank
        # we can avoid this broadcast by updating the PTL log function to accept specific ranks
        torch.distributed.broadcast(loss_mean, get_last_rank())

        if self.cfg.precision == 16:
            loss_scale = self.trainer.precision_plugin.scaler._scale
            if loss_scale is not None:
                self.log('loss_scale', loss_scale)

        self.log('reduced_train_loss', loss_mean, prog_bar=True, rank_zero_only=True)
        lr = self._optimizer.param_groups[0]['lr']
        self.log('lr', lr, rank_zero_only=True)
        self.log('global_step', self.trainer.global_step, prog_bar=True, rank_zero_only=True)
        # TODO: make sure compute_consumed_samples works for pipeline parallelism
        self.log(
            'consumed_samples',
            self.compute_consumed_samples(self.trainer.global_step - self.init_global_step),
            prog_bar=True,
            rank_zero_only=True,
        )

        return loss_mean

    def backward(self, *args, **kwargs):
        """ LightningModule hook to do backward.
            We want this to do nothing since we run backward in the fwd/bwd functions from apex.
            No need to call it here.
        """
        return

    def optimizer_zero_grad(self, *args, **kwargs):
        """ LightningModule hook to zero grad.
            We want this to do nothing as we are zeroing grads during the training_step.
        """
        return

    def allreduce_sequence_parallel_gradients(self):
        """ All-reduce layernorm parameters across model parallel nodes when sequence parallelism is used.
            Modified from megatron-lm:
            https://gitlab-master.nvidia.com/ADLR/megatron-lm/-/blob/3f91f09bb2ab32f9904b47f46f19d2fc3f518ed8/megatron/training.py#L425
        """
        grads = []
        for param in self.model.parameters():
<<<<<<< HEAD
            if getattr(self, 'transformer_engine', False):
                sequence_parallel_param = getattr(param, 'sequence_parallel', False)
            else:
                sequence_parallel_param = getattr(param, 'sequence_parallel_enabled', False)
            if sequence_parallel_param:
=======
            if getattr(param, 'sequence_parallel_enabled', False):
>>>>>>> 987674e2
                if self.megatron_amp_o2:
                    grad = param.main_grad
                else:
                    grad = param.grad
                grads.append(grad.data)
        coalesced = torch._utils._flatten_dense_tensors(grads)
        torch.distributed.all_reduce(coalesced, group=parallel_state.get_tensor_model_parallel_group())
        for buf, synced in zip(grads, torch._utils._unflatten_dense_tensors(coalesced, grads)):
            buf.copy_(synced)

    def allreduce_first_last_embeddings(self):

        # Modified from megatron-lm: https://github.com/NVIDIA/Megatron-LM/blob/d41696840ed0a7edb7e0499eb82a48ae112d9bb3/megatron/training.py#L407
        # All-reduce word_embeddings' grad across first and last stages to ensure
        # that word_embeddings parameters stay in sync.
        # This should only run for models that support pipelined model parallelism
        # (BERT and GPT-2).
        if parallel_state.get_pipeline_model_parallel_world_size() > 1 and (
            parallel_state.is_pipeline_first_stage() or parallel_state.is_pipeline_last_stage()
        ):
            if self.model.share_token_embeddings:
                word_embeddings_weight = self.model.word_embeddings_weight()
                if self.megatron_amp_o2:
                    # O2 recipe stores a "main" copy of weights and grads
                    grad = word_embeddings_weight.main_grad
                else:
                    grad = word_embeddings_weight.grad
                torch.distributed.all_reduce(grad, group=parallel_state.get_embedding_group())

    def get_forward_output_and_loss_func(self):
        def fwd_output_and_loss_func(batch, model):
            if parallel_state.get_pipeline_model_parallel_world_size() == 1:
                batch = [x.cuda(non_blocking=True) for x in batch]
                tokens, labels, loss_mask, attention_mask, position_ids = batch
                attention_mask = attention_mask[0:1]
            else:
                # GPT3 uses only causal mask, which doesn't need attention mask
                if self._is_first_pipe_stage:
                    # Fist pipeline stage needs only the tokens and position_ids
                    tokens = batch[0].cuda(non_blocking=True)
                    position_ids = batch[4].cuda(non_blocking=True)
                    labels, loss_mask, attention_mask = None, None, None
                elif self._is_intermediate_pipe_stage:
                    # Intermediate pipeline stage doesn't need any inputs
                    tokens, labels, loss_mask, attention_mask, position_ids = None, None, None, None, None
                elif self._is_last_pipe_stage:
                    # Last pipeline stage needs only the labels and loss_mask
                    labels = batch[1].cuda(non_blocking=True)
                    loss_mask = batch[2].cuda(non_blocking=True)
                    tokens, attention_mask, position_ids = None, None, None
                else:
                    assert False
            output_tensor = model(tokens, position_ids, attention_mask, labels)

            def loss_func(output_tensor):
                loss = self.loss_func(loss_mask, output_tensor)
                reduced_loss = average_losses_across_data_parallel_group([loss])
                return loss, {'avg': reduced_loss}

            return output_tensor, loss_func

        return fwd_output_and_loss_func

    def get_forward_output_only_func(self):
        def fwd_output_only_func(batch, model):
            extra_arg = {}
            if len(batch) == 3:
                batch = [x.cuda() for x in batch]
                tokens, attention_mask, position_ids = batch
                attention_mask = attention_mask[0:1]
            else:
                (
                    tokens,
                    attention_mask,
                    position_ids,
                    set_inference_key_value_memory,
                    inference_max_sequence_len,
                ) = batch
                tokens = tokens.cuda()
                attention_mask = attention_mask.cuda()
                position_ids = position_ids.cuda()
                attention_mask = attention_mask[0:1]
                extra_arg['set_inference_key_value_memory'] = set_inference_key_value_memory[0].item()
                extra_arg['inference_max_sequence_len'] = inference_max_sequence_len[0].item()
            output_tensor = model(tokens, position_ids, attention_mask, **extra_arg)

            def id_func(output_tensor):
                return output_tensor, {'logits': output_tensor}

            return output_tensor, id_func

        return fwd_output_only_func

    def on_pretrain_routine_start(self) -> None:
        # keep a copy of init_global_step
        self.init_global_step = self.trainer.global_step
        return super().on_pretrain_routine_start()

    def validation_step(self, batch, batch_idx):
        """
            Our dataloaders produce a micro-batch and then we fetch
            a number of microbatches depending on the global batch size and model parallel size
            from the dataloader to produce a list of microbatches.
            The list of microbatches is then piped through the pipeline using Apex fwd/bwd functions.
        """

        batch_for_pipeline = self.process_global_batch(batch)
        tensor_shape = [self.cfg.encoder_seq_length, self.cfg.micro_batch_size, self.cfg.hidden_size]

        if self.cfg.get('pipeline_model_parallel_size', 1) > 1:
            losses_reduced_per_micro_batch = forward_backward_pipelining_without_interleaving(
                forward_step_func=self.get_forward_output_and_loss_func(),
                batch=batch_for_pipeline,
                model=self.model,
                forward_only=True,
                tensor_shape=tensor_shape,
                dtype=self.autocast_dtype,
                sequence_parallel_enabled=self.cfg.get('sequence_parallel', False),
            )
        else:
            losses_reduced_per_micro_batch = forward_backward_no_pipelining(
                forward_step_func=self.get_forward_output_and_loss_func(),
                batch=batch_for_pipeline,
                model=self.model,
                forward_only=True,
                tensor_shape=tensor_shape,
                dtype=self.autocast_dtype,
            )

        if losses_reduced_per_micro_batch:
            # average loss across micro batches
            loss_tensors_list = [loss_reduced['avg'] for loss_reduced in losses_reduced_per_micro_batch]
            loss_tensor = torch.concat(loss_tensors_list)
            loss_mean = loss_tensor.mean()
        else:
            # we're not on the last pipeline stage so no losses
            loss_mean = []

        return loss_mean

    def validation_epoch_end(self, outputs):
        if not outputs:
            return
        if parallel_state.is_pipeline_last_stage():
            # only the last pipeline parallel stages return loss
            averaged_loss = torch.stack(outputs).mean()
        else:
            averaged_loss = torch.tensor(0.0).cuda()

        # we can only log on one rank if it is rank zero so we broadcast from last rank
        torch.distributed.broadcast(averaged_loss, get_last_rank())

        self.log('val_loss', averaged_loss, prog_bar=True, rank_zero_only=True)
        self.log(
            'consumed_samples',
            self.compute_consumed_samples(self.trainer.global_step - self.init_global_step),
            rank_zero_only=True,
        )

    def test_step(self, batch, batch_idx):
        return self.validation_step(batch, batch_idx)

    def test_epoch_end(self, outputs):
        averaged_loss = average_losses_across_data_parallel_group(outputs)
        logging.info(f'test_loss: {averaged_loss[0]}')

    def loss_func(self, loss_mask, output_tensor):
        losses = output_tensor.float()
        loss_mask = loss_mask.view(-1).float()
        # TODO: add nemo version here
        loss = torch.sum(losses.view(-1) * loss_mask) / loss_mask.sum()  # sequence level nll
        return loss

    def process_global_batch(self, global_batch):
        """ Prepares the global batch for apex fwd/bwd functions.
            Global batch is a list of micro batches.
        """
        return [
            global_batch["tokens"],
            global_batch["labels"],
            global_batch["loss_mask"],
            global_batch["attention_mask"],
            global_batch["position_ids"],
        ]

    def build_train_valid_test_datasets(self):
        logging.info('Building GPT datasets.')
        global_batch_size = self.cfg.global_batch_size
        max_train_steps = self.trainer.max_steps
        eval_iters = (max_train_steps // self.trainer.val_check_interval + 1) * self.trainer.limit_val_batches
        test_iters = self.trainer.limit_test_batches

        train_valid_test_num_samples = [
            max_train_steps * global_batch_size,
            eval_iters * global_batch_size,
            test_iters * global_batch_size,
        ]
        self._train_ds, self._validation_ds, self._test_ds = build_train_valid_test_datasets(
            cfg=self.cfg,
            trainer=self.trainer,
            data_prefix=self.cfg.data.data_prefix,
            data_impl=self.cfg.data.data_impl,
            splits_string=self.cfg.data.splits_string,
            train_valid_test_num_samples=train_valid_test_num_samples,
            seq_length=self.cfg.data.seq_length,
            seed=self.cfg.seed,
            skip_warmup=self.cfg.data.get('skip_warmup', True),
            tokenizer=self.tokenizer,
        )
        if self._train_ds is not None:
            logging.info(f'Length of train dataset: {len(self._train_ds)}')
        if self._validation_ds is not None:
            logging.info(f'Length of val dataset: {len(self._validation_ds)}')
        if self._test_ds is not None:
            logging.info(f'Length of test dataset: {len(self._test_ds)}')
        logging.info(f'Finished building GPT datasets.')

        return self._train_ds, self._validation_ds, self._test_ds

    def build_pretraining_data_loader(self, dataset, consumed_samples):
        """Buld dataloader given an input dataset."""

        if dataset is None:
            return None

        logging.info(f'Building dataloader with consumed samples: {consumed_samples}')
        # Megatron sampler
        if hasattr(self.cfg.data, 'dataloader_type') and self.cfg.data.dataloader_type is not None:
            if self.cfg.data.dataloader_type == 'single':
                batch_sampler = MegatronPretrainingBatchSampler(
                    total_samples=len(dataset),
                    consumed_samples=consumed_samples,
                    micro_batch_size=self.cfg.micro_batch_size,
                    global_batch_size=self.cfg.global_batch_size,
                    data_parallel_rank=parallel_state.get_data_parallel_rank(),
                    data_parallel_size=parallel_state.get_data_parallel_world_size(),
                    drop_last=self.cfg.get('drop_last', True),
                )
            elif self.cfg.data.dataloader_type == 'cyclic':
                batch_sampler = MegatronPretrainingRandomBatchSampler(
                    total_samples=len(dataset),
                    consumed_samples=consumed_samples,
                    micro_batch_size=self.cfg.micro_batch_size,
                    global_batch_size=self.cfg.global_batch_size,
                    data_parallel_rank=parallel_state.get_data_parallel_rank(),
                    data_parallel_size=parallel_state.get_data_parallel_world_size(),
                    drop_last=self.cfg.get('drop_last', True),
                )
            else:
                raise ValueError('cfg.data.dataloader_type must be "single" or "cyclic"')
        else:
            raise ValueError('cfg.data.dataloader_type not found. Must be "single" or "cyclic"')

        return torch.utils.data.DataLoader(
            dataset, batch_sampler=batch_sampler, num_workers=self.cfg.data.num_workers, pin_memory=True,
        )

    def setup(self, stage=None):
        """ PTL hook that is executed after DDP spawns.
            We setup datasets here as megatron datasets require DDP to instantiate.
            See https://pytorch-lightning.readthedocs.io/en/latest/common/lightning_module.html#setup for more information.
        Args:
            stage (str, optional): Can be 'fit', 'validate', 'test' or 'predict'. Defaults to None.
        """
        resume_checkpoint_path = self.trainer._checkpoint_connector.resume_from_checkpoint_fit_path
        if resume_checkpoint_path:
            try:
                init_consumed_samples = int(
                    float(re.findall(r"consumed_samples\=([0-9]+.[0-9]+)", resume_checkpoint_path)[0])
                )
            except (ValueError, TypeError):
                logging.warning("Cannot parse the checkpoint file to get the consumed samples. assume it is zero.")
                init_consumed_samples = 0
        else:
            init_consumed_samples = 0
        self.init_consumed_samples = init_consumed_samples

        if stage == 'predict':
            return
        else:
            # TODO: consider adding a ModelPT guard to check if model is being restored.
            # allowing restored models to optionally setup datasets
            self.build_train_valid_test_datasets()
            self.setup_training_data(self.cfg.data)
            self.setup_validation_data(self.cfg.data)
            self.setup_test_data(self.cfg.data)

        # when using pipeline model parallel the final stage need to initialize word embeddings
        if parallel_state.get_pipeline_model_parallel_world_size() > 1:
            self.model.sync_initial_word_embeddings()

        if self.cfg.get('transformer_engine', False) and self.cfg.get('tensor_model_parallel_size', 1) > 1:
            logging.info(f'Setting up transformer engine modules for tensor parallelism.')
            if self.cfg.get('megatron_amp_O2', 'False'):
                # when using O2 additional module key is added that casts the weights
                for layer in self.model.module.language_model.encoder.layers:
                    layer.set_tensor_parallel_group(parallel_state.get_tensor_model_parallel_group())

            else:
                for layer in self.model.language_model.encoder.layers:
                    layer.set_tensor_parallel_group(parallel_state.get_tensor_model_parallel_group())

    def setup_training_data(self, cfg):
        if hasattr(self, '_train_ds'):
            consumed_samples = self.compute_consumed_samples(0)
            logging.info(
                f'Setting up train dataloader with len(len(self._train_ds)): {len(self._train_ds)} and consumed samples: {consumed_samples}'
            )
            self._train_dl = self.build_pretraining_data_loader(self._train_ds, consumed_samples)

    def setup_validation_data(self, cfg):
        if hasattr(self, '_validation_ds'):
            consumed_samples = 0
            logging.info(
                f'Setting up validation dataloader with len(len(self._validation_ds)): {len(self._validation_ds)} and consumed samples: {consumed_samples}'
            )
            self._validation_dl = self.build_pretraining_data_loader(self._validation_ds, consumed_samples)

    def setup_test_data(self, cfg):
        if hasattr(self, '_test_ds'):
            consumed_samples = 0
            logging.info(
                f'Setting up test dataloader with len(len(self._test_ds)): {len(self._test_ds)} and consumed samples: {consumed_samples}'
            )
            self._test_dl = self.build_pretraining_data_loader(self._test_ds, consumed_samples)

    def compute_consumed_samples(self, steps_since_resume=0):
        app_state = AppState()
        consumed_samples = (
            self.init_consumed_samples
            + steps_since_resume * app_state.data_parallel_size * self.cfg.micro_batch_size * get_num_microbatches()
        )
        return int(consumed_samples)

    def generate(
        self,
        inputs: Union[List[str], torch.Tensor, List[dict]],
        length_params: LengthParam,
        sampling_params: SamplingParam = None,
    ) -> OutputType:

        # check whether the DDP is initialized
        if parallel_state.is_unitialized():

            def dummy():
                return

            if self.trainer.strategy.launcher is not None:
                self.trainer.strategy.launcher.launch(dummy, trainer=self.trainer)
            self.trainer.strategy.setup_environment()

        # set the default sampling params if it is None.
        # default do greedy sampling
        if sampling_params is None:
            sampling_params = get_default_sampling_params()

        # set the default length params if it is None.
        # default do greedy sampling
        if length_params is None:
            length_params = get_default_length_params()

        return megatron_gpt_generate(self.cuda(), inputs, self.tokenizer, length_params, sampling_params)

    def predict_step(self, batch: Any, batch_idx: int, dataloader_idx: Optional[int] = None) -> Any:
        inference_config = self.get_inference_config()
        if inference_config is None:
            return None
        else:
            # need to overwrite some configuration, make it immutable
            inference_config = inference_config.copy()
            compute_logprob = inference_config['compute_logprob']
            if compute_logprob:
                del inference_config['compute_logprob']
                inference_config['inputs'] = batch
                inference_config['tokens_to_generate'] = 1
                inference_config['all_probs'] = True
                inference_config["add_BOS"] = False
                inference_config['greedy'] = True
                response = generate(self, **inference_config)
                compute_prob_response = get_computeprob_response(self.tokenizer, response, batch)
                return compute_prob_response
            else:
                del inference_config['compute_logprob']
                inference_config['inputs'] = batch
                return generate(self, **inference_config)

    def list_available_models(self):
        return None

    def transfer_batch_to_device(self, batch: Any, device: torch.device, dataloader_idx: int) -> Any:
        """ PTL hook: https://pytorch-lightning.readthedocs.io/en/latest/common/lightning_module.html#transfer-batch-to-device
            When using pipeline parallelism, we need the global batch to remain on the CPU,
            since the memory overhead will be too high when using a large number of microbatches.
            Microbatches are transferred from CPU to GPU inside the pipeline.
        """
        return batch

    def _validate_trainer(self):
        """ Certain trainer configurations can break training.
            Here we try to catch them and raise an error.
        """
        if self.trainer.accumulate_grad_batches > 1:
            raise ValueError(
                f'Gradient accumulation is done within training_step. trainer.accumulate_grad_batches must equal 1'
            )

    @classmethod
    def list_available_models(cls) -> Optional[PretrainedModelInfo]:
        """
        This method returns a list of pre-trained model which can be instantiated directly from NVIDIA's NGC cloud.
        Returns:
            List of available pre-trained models.
        """
        result = []
        result.append(
            PretrainedModelInfo(
                pretrained_model_name="megatron_gpt_345m",
                location="https://api.ngc.nvidia.com/v2/models/nvidia/nemo/megatron_gpt_345m/versions/1/files/megatron_gpt_345m.nemo",
                description="345M parameter GPT generative Megatron model.",
            )
        )
        return result<|MERGE_RESOLUTION|>--- conflicted
+++ resolved
@@ -171,16 +171,15 @@
             gradient_accumulation_fusion=self.cfg.get('gradient_accumulation_fusion', False),
             persist_layer_norm=self.cfg.get('persist_layer_norm', False),
             sequence_parallel=self.cfg.get('sequence_parallel', False),
-<<<<<<< HEAD
             transformer_engine=self.cfg.get('transformer_engine', False),
             fp8=self.cfg.get('fp8', False),
             fp8_e4m3=self.cfg.get('fp8_e4m3', False),
             fp8_hybrid=self.cfg.get('fp8_hybrid', False),
             fp8_margin=self.cfg.get('fp8_margin', 0),
             fp8_interval=self.cfg.get('fp8_interval', 1),
-=======
-            gradient_accumulation_fusion=self.cfg.get('gradient_accumulation_fusion', False),
->>>>>>> 987674e2
+            fp8_amax_history_len=self.cfg.get('fp8_amax_history_len', 1),
+            fp8_amax_compute_algo=self.cfg.get('fp8_amax_compute_algo', 'most_recent'),
+            fp8_wgrad=self.cfg.get('fp8_wgrad', True),
         )
 
         return model
@@ -315,15 +314,11 @@
         """
         grads = []
         for param in self.model.parameters():
-<<<<<<< HEAD
             if getattr(self, 'transformer_engine', False):
                 sequence_parallel_param = getattr(param, 'sequence_parallel', False)
             else:
                 sequence_parallel_param = getattr(param, 'sequence_parallel_enabled', False)
             if sequence_parallel_param:
-=======
-            if getattr(param, 'sequence_parallel_enabled', False):
->>>>>>> 987674e2
                 if self.megatron_amp_o2:
                     grad = param.main_grad
                 else:

# Copyright (c) 2022, NVIDIA CORPORATION.  All rights reserved.
#
# Licensed under the Apache License, Version 2.0 (the "License");
# you may not use this file except in compliance with the License.
# You may obtain a copy of the License at
#
#     http://www.apache.org/licenses/LICENSE-2.0
#
# Unless required by applicable law or agreed to in writing, software
# distributed under the License is distributed on an "AS IS" BASIS,
# WITHOUT WARRANTIES OR CONDITIONS OF ANY KIND, either express or implied.
# See the License for the specific language governing permissions and
# limitations under the License.
import json

import torch
from omegaconf import DictConfig, ListConfig
from pytorch_lightning.trainer.trainer import Trainer

from nemo.collections.common.data import ConcatMapDataset
from nemo.collections.common.metrics import MetricStringToTorchMetric
from nemo.collections.common.metrics.classification_accuracy import ExactStringPerCategoryMatchMetric
from nemo.collections.nlp.data.common.sequence_to_sequence_dataset import SequenceToSequenceDataset
from nemo.collections.nlp.models.language_modeling.megatron_t5_model import MegatronT5Model
from nemo.collections.nlp.parts.nlp_overrides import GlobalBatchDataFetcher
from nemo.utils import AppState, logging

try:
    from apex.transformer import parallel_state
    from apex.transformer.pipeline_parallel.utils import _reconfigure_microbatch_calculator, get_num_microbatches

    HAVE_APEX = True
except (ImportError, ModuleNotFoundError):
    HAVE_APEX = False


__all__ = ['MegatronT5FinetuneModel']


class MegatronT5FinetuneModel(MegatronT5Model):
    """Finetune Model that Inherits from MegatronT5Model instead."""

    def __init__(self, cfg: DictConfig, trainer: Trainer):
        super().__init__(cfg, trainer=trainer)
        self.val_metric, self.val_metric_name = self.setup_metric(self.cfg.data.validation_ds)
        self.val_metric = torch.nn.ModuleList(self.val_metric)
        if hasattr(self.cfg.data, "test_ds"):
            self.test_metric, self.test_metric_name = self.setup_metric(self.cfg.data.test_ds)
            self.test_metric = torch.nn.ModuleList(self.test_metric)

    def setup_metric(self, data_cfg):
        # XNLI is a special case.
        metric_name = "exact_string_match"
        if hasattr(self.cfg, "eval_languages"):
            metric = [ExactStringPerCategoryMatchMetric(self.cfg.eval_languages)]
        else:
            if not hasattr(data_cfg, "metric"):
                metric = MetricStringToTorchMetric["exact_string_match"]
            else:
                if not hasattr(data_cfg.metric, "name"):
                    raise ValueError("Metric name is not provided in the metric config.")
                if data_cfg.metric.name not in MetricStringToTorchMetric:
                    raise KeyError(
                        f"{data_cfg.metric.name} is not supported. List of supported metrics: {MetricStringToTorchMetric.keys()}"
                    )
                if data_cfg.metric.name in self._metrics_require_string2category_map:
                    if data_cfg.metric.average is None:
                        raise ValueError(
                            f"{data_cfg.metric.name} requires specifying whether you want to compute a micro or macro average. Found None."
                        )
                if (
                    data_cfg.metric.get('labels_are_strings', False)
                    and data_cfg.metric.name in self._metrics_require_string2category_map
                ):
                    if data_cfg.metric.num_classes is None:
                        raise ValueError(
                            "Number of classes is not provided in the metric section within the data config. "
                            f"Please provide the number of classes in the data config to use the {data_cfg.metric.name} metric."
                        )
                    if data_cfg.metric.get('class_labels', None) is None or not isinstance(
                        data_cfg.metric.get('class_labels', None), ListConfig
                    ):
                        raise ValueError(
                            "Class labels are not provided properly in the metric section witnin the data config. "
                            f"Please provide the class labels as a list of strings in the data config to use the {data_cfg.metric.name} metric."
                        )
                    if len(data_cfg.metric.get('class_labels', None)) != data_cfg.metric.num_classes:
                        raise ValueError(
                            f"Number of class labels {len(data_cfg.metric.get('class_labels', None))} does not match `num_classes` : {data_cfg.metric.num_classes}"
                        )

            metric_name = data_cfg.metric.name
            metric = MetricStringToTorchMetric[metric_name]
            # GLUE will not have a "src_file_name" attribute and will always have only a single metric.
            if hasattr(data_cfg, "src_file_name") or hasattr(data_cfg, "file_names"):
                if hasattr(data_cfg, "src_file_name") and isinstance(data_cfg.src_file_name, ListConfig):
                    # We pass average and num_classes to the metric constructor via kwargs even if they don't exist for each metric.
                    metric = [
                        metric(average=data_cfg.metric.average, num_classes=data_cfg.metric.num_classes)
<<<<<<< HEAD
                        if metric_name != 'exact_string_match'
                        else metric()
                        for _ in range(len(self.cfg.data.test_ds.src_file_name))
=======
                        for _ in range(len(data_cfg.src_file_name))
                    ]
                elif hasattr(data_cfg, "file_names") and isinstance(data_cfg.file_names, ListConfig):
                    metric = [
                        metric(average=data_cfg.metric.average, num_classes=data_cfg.metric.num_classes)
                        for _ in range(len(data_cfg.file_names))
>>>>>>> 987674e2
                    ]
                else:
                    metric = [metric(average=data_cfg.metric.average, num_classes=data_cfg.metric.num_classes)]
            else:
                metric = [metric()]  # GLUE does need to specify average or num_classes.

        return metric, metric_name

    @property
    def _metrics_require_string2category_map(self):
        return set(["f1", "accuracy", "average_precision"])

    def setup(self, stage=None):
        # This is just to keep the parent class happy since we override its setup() method.
        self.init_consumed_samples = 0
        self.init_global_step = 0
        if stage == 'predict':
            return

        # NOTE: PTL uses the same stage string "test" for both testing and validation.
        self.build_train_valid_test_datasets(stage=stage)
        if hasattr(self, '_validation_ds'):
            self.setup_validation_data()
        if hasattr(self, '_test_ds'):
            self.setup_test_data()
        if hasattr(self, '_train_ds'):
            self.setup_training_data()

    def _process_global_batch(self, global_batch):
        """Process a list of microbatches into a global batch."""
        # If there is no language information in the global batch (ex: English MNLI), we can use the parent global batch processor as is.
        if 'lang' not in global_batch[0]:
            return self._process_global_batch_without_megatron_batch_sampler(global_batch)

        # For validation data (XNLI), we need to process the global batch and and then deal with language info separately.
        else:
            assert all(['lang' in micro_batch for micro_batch in global_batch])
            langs_list = []
            processed_global_batch = self._process_global_batch_without_megatron_batch_sampler(
                [{k: v for k, v in micro_batch.items() if k != 'lang'} for micro_batch in global_batch]
            )
            for micro_batch in global_batch:
                langs_list.extend(micro_batch['lang'])
            processed_global_batch['lang'] = langs_list
            return processed_global_batch

    def on_validation_epoch_start(self):
        app_state = AppState()
        _reconfigure_microbatch_calculator(
            rank=app_state.global_rank,
            rampup_batch_size=None,
            global_batch_size=self.cfg.data.validation_ds.global_batch_size,
            micro_batch_size=self.cfg.data.validation_ds.micro_batch_size,
            data_parallel_size=parallel_state.get_data_parallel_world_size(),
        )
        return super().on_validation_epoch_start()

    def on_validation_epoch_end(self):
        app_state = AppState()
        if hasattr(self, "_train_ds"):
            _reconfigure_microbatch_calculator(
                rank=app_state.global_rank,
                rampup_batch_size=None,
                global_batch_size=self.cfg.data.train_ds.global_batch_size,
                micro_batch_size=self.cfg.data.train_ds.micro_batch_size,
                data_parallel_size=parallel_state.get_data_parallel_world_size(),
            )
        # When running `trainer.validate()`, the training dataset is not available.
        else:
            logging.warning('No training data found, reconfiguring microbatches based on validation batch sizes.')
            _reconfigure_microbatch_calculator(
                rank=app_state.global_rank,
                rampup_batch_size=None,
                global_batch_size=self.cfg.data.validation_ds.global_batch_size,
                micro_batch_size=self.cfg.data.validation_ds.micro_batch_size,
                data_parallel_size=parallel_state.get_data_parallel_world_size(),
            )

        return super().on_validation_epoch_end()

    def training_step(self, batch, batch_idx):
        micro_batch_size = batch[0]['text_enc'].size(0)
        # This should happen only on the last batch of the dataset.
        if micro_batch_size != self.cfg.data.train_ds.micro_batch_size:
            app_state = AppState()
            _reconfigure_microbatch_calculator(
                rank=app_state.global_rank,
                rampup_batch_size=None,
                global_batch_size=micro_batch_size
                * parallel_state.get_data_parallel_world_size()
                * get_num_microbatches(),
                micro_batch_size=micro_batch_size,
                data_parallel_size=parallel_state.get_data_parallel_world_size(),
            )
        # At this point batch is a list of dictionaries where eatch dict is a microbatch.
        # After the process_global_batch call, batch will be a single dictionary containing the global batch.
        # This is required since the parent class expects a single global batch dictioanry.
        batch = self._process_global_batch(batch)
        return super().training_step(batch, batch_idx)

    def cast_for_metric(self, pred, label, metric_name, class_labels=None, labels_are_strings=False):
        if metric_name == 'exact_string_match':
            return pred, label
        pred = pred.replace(' ', '')
        label = label.replace(' ', '')

        # Correlation metrics require casting to float.
        if metric_name in ['pearson_corr_coef', 'spearman_corr_coef']:
            # Text-to-text model predictions may not always be valid floating point numbers.
            try:
                pred = float(pred)
            except ValueError:
                pred = 0.0

            try:
                label = float(label)
            except ValueError:
                raise ValueError(f'Could not convert {label} to float.')

            pred = torch.FloatTensor([pred]).to(self.device)
            label = torch.FloatTensor([label]).to(self.device)

        # Other metrics require casting to integers.
        elif metric_name in self._metrics_require_string2category_map and not labels_are_strings:
            # Text-to-text model predictions may not always be valid integers.
            try:
                pred = int(pred)
            except ValueError:
                pred = 0

            try:
                label = int(label)
            except ValueError:
                raise ValueError(f'Could not convert {label} to int.')

            pred = torch.LongTensor([pred]).to(self.device)
            label = torch.LongTensor([label]).to(self.device)

        # If labels are strings, we need to convert them to indices for some metrics.
        elif metric_name in self._metrics_require_string2category_map and labels_are_strings:
            # Cast string labels to integers before computing the metric.
            if pred not in class_labels:
                pred = 0  # If the prediction is not in the class labels, use the first class label.
            else:
                pred = class_labels.index(pred)
            if label not in class_labels:
                raise ValueError(f"Ground truth labe; {label} is not in the class labels list : {class_labels}")
            label = class_labels.index(label)
            pred = torch.LongTensor([pred]).to(self.device)
            label = torch.LongTensor([label]).to(self.device)
        else:
            raise ValueError(f'Metric {metric_name} not supported.')

        return pred, label

    def inference_step(self, batch, batch_idx, mode, dataloader_idx=0):
        batch_has_lang_information = len(batch[0]) == 7

        micro_batch_size = batch[0]['text_enc'].size(0)
        # This should happen only on the last batch of the dataset.
        if micro_batch_size != self.cfg.data.validation_ds.micro_batch_size:
            app_state = AppState()
            _reconfigure_microbatch_calculator(
                rank=app_state.global_rank,
                rampup_batch_size=None,
                global_batch_size=micro_batch_size
                * parallel_state.get_data_parallel_world_size()
                * get_num_microbatches(),
                micro_batch_size=micro_batch_size,
                data_parallel_size=parallel_state.get_data_parallel_world_size(),
            )

        # At this point processed_batch is a list of dictionaries where eatch dict is a microbatch.
        # After the process_global_batch call, processed_batch will be a single dictionary containing the global batch.
        # This is required since the parent class expects a single global batch dictioanry.
        processed_batch = self._process_global_batch(batch)

        # Call parent validation step to get the loss.
        # NOTE: There could be extra keys in the processed_batch dictionary such as "langs" for XNLI, this will be ignored in the parent class.
        loss = super().validation_step(processed_batch, batch_idx)

        predicted_token_ids, _ = self.decode(
            tokens_enc=processed_batch['text_enc'], enc_mask=processed_batch['enc_mask'], num_tokens_to_generate=30
        )

        # Special ids to text function to handle stripping <eos> and special tokens with sentencepiece tokenizers.
        preds_text = self.ids_to_text(predicted_token_ids)
        labels_text = self.ids_to_text(processed_batch['labels'])
        input_text = self.ids_to_text(processed_batch['text_enc'])

        if not batch_has_lang_information:
            categories = [None] * len(preds_text)
        else:
            categories = processed_batch['lang']

        metric = self.val_metric[dataloader_idx] if mode == 'validation' else self.test_metric[dataloader_idx]
        assert len(categories) == len(preds_text) == len(labels_text)
        for _, (pred, label, category) in enumerate(zip(preds_text, labels_text, categories)):
            # To compute metrics like pearson or spearman correlation, we need to cast the predicted string and labels to floats.
            pred, label = self.cast_for_metric(
                pred=pred,
                label=label,
                metric_name=self.val_metric_name if mode == 'validation' else self.test_metric_name,
                class_labels=self.cfg.data.validation_ds.metric.get('class_labels', None),
                labels_are_strings=self.cfg.data.validation_ds.metric.get('labels_are_strings', False),
            )
            if batch_has_lang_information:
                _ = metric(pred, label, category)
            else:
                _ = metric(pred, label)

        return {
            'loss': loss,
            'preds': preds_text,
            'labels': labels_text,
            'categories': categories,
            'inputs': input_text,
        }

    def ids_to_text(self, batch_ids):
        batch_ids = batch_ids.cpu().numpy().tolist()
        texts = []
        for ids in batch_ids:
            if self.tokenizer.eos_id in ids:
                idx = ids.index(self.tokenizer.eos_id)
                ids = ids[:idx]

            # Legacy sentencepiece detokenization still preserves special tokens which messes up exact string match.
            if hasattr(self.tokenizer, 'special_token_to_id'):
                ids = [id for id in ids if id not in self.tokenizer.special_token_to_id.values()]
            text = self.tokenizer.ids_to_text(ids)
            texts.append(text)

        return texts

    def _determine_log_key(self, data_config, dataloader_idx, metric_name, mode):
        # Function that determines whether to log based on the user provided name of the dataset or the dataloader index.
        base_key = f"{mode}_{metric_name}_" if metric_name is not None else f"{mode}_"
        # If the user provided names for each validation/test dataset, use those.
        if hasattr(data_config, "names") and data_config.names is not None:
            # With only a single validation/test dataset, the name is not a list.
            if not isinstance(data_config.names, ListConfig):
                name = data_config.names
            else:
                name = data_config.names[dataloader_idx]
            return base_key + name
        else:
            return base_key + f"dataloader{dataloader_idx}"

    def inference_epoch_end(self, outputs, mode, data_cfg):
        # Parent class will handle logging of the loss.
        if not outputs:
            return
        if isinstance(outputs[0], dict):
            outputs = [outputs]

        averaged_loss = []
        averaged_metric = []
        metric_name = self.val_metric_name if mode == 'validation' else self.test_metric_name
        # Log metrics for each provided validation/test dataset.
        for dataloader_idx, output in enumerate(outputs):
            loss = super().validation_epoch_end([x['loss'] for x in output])
            # Determine the key used to log the loss based on the user provided name of the dataset or the dataloader index.
            loss_log_key = self._determine_log_key(data_cfg, dataloader_idx, "loss", mode)
            # Determine the key used to log the eval metric based on the user provided name of the dataset or the dataloader index.
            metric_log_key = self._determine_log_key(data_cfg, dataloader_idx, metric_name, mode)
            self.log(loss_log_key, loss)
            metric_object = (
                self.val_metric[dataloader_idx] if mode == 'validation' else self.test_metric[dataloader_idx]
            )
            metric = metric_object.compute()
            # Handle logging of GLUE/XNLI separately here. XNLI has a separate metric per language.
            if isinstance(metric, dict):
                # GLUE case:
                if len(metric) == 1 and 'acc' in metric:
                    metric = metric['acc']
                    self.log(metric_log_key, metric)
                    logging.info(f"{mode} {metric_name}: {metric}")
                # XNLI case where the metric dictionary contains the language and the computed metric as values.
                else:
                    for k, v in metric.items():
                        if k != 'acc' and 'total' not in k:
                            self.log(metric_log_key + f'_{k}', v)
                            logging.info(f"{mode} {metric_name} lang {k} : {v}")
                    metric = metric['acc']
            else:
                self.log(metric_log_key, metric)
                logging.info(f"{metric_log_key}: {metric}")
            metric_object.reset()

            averaged_loss.append(loss)
            averaged_metric.append(metric)

            # Write predictions, labels, and inputs to a file for each validation/test dataset.
            if data_cfg.get("write_predictions_to_file", False):

                # Check if the user provided a prefix path to the file(s) they want to write.
                if not hasattr(data_cfg, "output_file_path_prefix") or data_cfg.output_file_path_prefix is None:
                    raise ValueError(
                        f"Cannot write predictions to file when output_file_path_prefix is not set or present in the yaml config file."
                    )

                # Gather the outputs object from all data parallel ranks since we are using the DistributedSampler which splits data across DDP ranks.
                gathered_outputs = [None for _ in range(self.world_size)]
                torch.distributed.all_gather_object(
                    gathered_outputs,
                    [
                        {
                            'preds': x['preds'],
                            'labels': x['labels'],
                            'categories': x['categories'],
                            'inputs': x['inputs'],
                        }
                        for x in output
                    ],
                )

                # Figure out what the suffix of the file should be.
                filename_log_key = self._determine_log_key(data_cfg, dataloader_idx, None, mode)

                # Keep a set of ground truths and inputs to write deduplicated predictions. Distributed Sampler may duplicate examples.
                gt_inp_set = set()
                deduplicated_outputs = {
                    'preds': [],
                    'labels': [],
                    'categories': [],
                    'inputs': [],
                }

                # PTL models have a self.global_rank attribute and we want to write to disk only on global rank 0.
                if self.global_rank == 0:
                    for rank in range(0, self.world_size):
                        for batch in gathered_outputs[rank]:
                            for pred, label, input, category in zip(
                                batch['preds'], batch['labels'], batch['inputs'], batch['categories']
                            ):
                                if input + label not in gt_inp_set:
                                    gt_inp_set.add(input + label)
                                    deduplicated_outputs['preds'].append(pred)
                                    deduplicated_outputs['labels'].append(label)
                                    deduplicated_outputs['categories'].append(category)
                                    deduplicated_outputs['inputs'].append(input)
                    self.write_predictions_to_file(
                        deduplicated_outputs, f"{data_cfg.output_file_path_prefix}_{filename_log_key}"
                    )
                torch.distributed.barrier()

        # Logging of the averaged metrics:
        averaged_loss = sum(averaged_loss) / len(averaged_loss)
        averaged_metric = sum(averaged_metric) / len(averaged_metric)

        # Handle case where metrics can be nan or inf. This can break checkpoint save/load.
        if torch.isinf(averaged_metric) or torch.isnan(averaged_metric):
            app_state = AppState()
            monitor_mode = app_state.checkpoint_callback_params.mode
            assert monitor_mode in ['min', 'max']
            averaged_metric = 0.0 if monitor_mode == 'max' else 1e5

        if mode == 'validation':
            self.log("validation_loss", averaged_loss)
            self.log(f"validation_{self.val_metric_name}", averaged_metric)
        elif mode == 'test':
            self.log("test_loss", averaged_loss)
            self.log(f"test_{self.test_metric_name}", averaged_metric)

        return averaged_loss, averaged_metric

    def write_predictions_to_file(self, outputs, output_file_path_prefix):
        with open(output_file_path_prefix + "_inputs_preds_labels.json", "w") as f_json:
            json_output = {
                "inputs": outputs["inputs"],
                "preds": outputs["preds"],
                "labels": outputs["labels"],
            }
            json.dump(json_output, f_json)

    def validation_step(self, batch, batch_idx, dataloader_idx=0):
        return self.inference_step(batch, batch_idx, 'validation', dataloader_idx)

    def validation_epoch_end(self, outputs):
        _ = self.inference_epoch_end(outputs, 'validation', self.cfg.data.validation_ds)

    def test_step(self, batch, batch_idx, dataloader_idx=0):
        return self.inference_step(batch, batch_idx, 'test', dataloader_idx)

    def test_epoch_end(self, outputs):
        _ = self.inference_epoch_end(outputs, 'test', self.cfg.data.test_ds)

    def build_data_loader(
        self,
        dataset,
        micro_batch_size,
        global_batch_size,
        shuffle,
        num_workers,
        pin_memory,
        drop_last,
        check_validation_interval,
    ):
        """Buld dataloader given an input dataset."""

        if dataset is None:
            return None

        rank = parallel_state.get_data_parallel_rank()
        world_size = parallel_state.get_data_parallel_world_size()
        sampler = torch.utils.data.distributed.DistributedSampler(
            dataset, num_replicas=world_size, rank=rank, shuffle=shuffle
        )
        # This check makes sure the val_check_interval is less than the number of global batches.
        # Normally, PTL would do this check and properly account for gradient accumulation.
        # But now, it is implicit in the apex fwd/bwd functions and so we need to check for this somewhere.
        # The consequence of not doing this is that training loop will never run validation.
        # NOTE: Prog bar is also broken as a result of this.
        global_batch_size_per_gpu = micro_batch_size * get_num_microbatches()
        if (
            self.trainer.val_check_interval > (sampler.num_samples // global_batch_size_per_gpu)
            and check_validation_interval
        ):
            raise ValueError(
                f"trainer.val_check_interval {self.trainer.val_check_interval} is > number of global batches {sampler.num_samples // global_batch_size}"
            )

        if isinstance(dataset, ConcatMapDataset):
            collate_fn = dataset.datasets[0].collate_fn
        else:
            collate_fn = dataset.collate_fn
        # Data loader. Note that batch size is the per GPU batch size.
        return torch.utils.data.DataLoader(
            dataset,
            collate_fn=collate_fn,
            sampler=sampler,
            batch_size=micro_batch_size,
            num_workers=num_workers,
            pin_memory=pin_memory,
            drop_last=drop_last,
        )

    def setup_training_data(self):
        self._train_dl = self.build_data_loader(
            self._train_ds,
            micro_batch_size=self.cfg.data.train_ds.micro_batch_size,
            global_batch_size=self.cfg.data.train_ds.global_batch_size,
            shuffle=self.cfg.data.train_ds.shuffle,
            num_workers=self.cfg.data.train_ds.num_workers,
            pin_memory=self.cfg.data.train_ds.pin_memory,
            drop_last=self.cfg.data.train_ds.drop_last,
            check_validation_interval=True,
        )

    def setup_eval_data(self, datasets, data_cfg):
        dataloaders = []
        for dataset in datasets:
            eval_dl = self.build_data_loader(
                dataset,
                micro_batch_size=data_cfg.micro_batch_size,
                global_batch_size=data_cfg.global_batch_size,
                shuffle=data_cfg.shuffle,
                num_workers=data_cfg.num_workers,
                pin_memory=data_cfg.pin_memory,
                drop_last=data_cfg.drop_last,
                check_validation_interval=False,
            )
            dataloaders.append(eval_dl)
        return dataloaders

    def setup_validation_data(self):
        self._validation_dl = self.setup_eval_data(self._validation_ds, self.cfg.data.validation_ds)

    def setup_test_data(self):
        self._test_dl = self.setup_eval_data(self._test_ds, self.cfg.data.test_ds)

    def _build_train_dataset(self, data_cfg):
        """Build the training dataset."""
        if (
            data_cfg.drop_last is False
            and data_cfg.global_batch_size > data_cfg.micro_batch_size * parallel_state.get_data_parallel_world_size()
        ):
            raise ValueError(
                f"Cannot use drop_last=False in your training data with gradient accumulation found grad acc of {data_cfg.global_batch_size // (data_cfg.micro_batch_size * parallel_state.get_data_parallel_world_size())} with global_batch_size {data_cfg.global_batch_size}, micro_batch_size {data_cfg.micro_batch_size}, data parallel size {parallel_state.get_data_parallel_world_size()}"
            )
        datasets = []
        # Determine if we are using a single dataset or a list of datasets.
        is_src_list_config = isinstance(data_cfg.src_file_name, ListConfig)
        is_tgt_list_config = isinstance(data_cfg.tgt_file_name, ListConfig)

        if (is_src_list_config and not is_tgt_list_config) or (is_tgt_list_config and not is_src_list_config):
            raise ValueError("src_list and tgt_list must both be either a ListConfig or a string. ")
        if is_src_list_config:
            if len(data_cfg.src_file_name) != len(data_cfg.tgt_file_name):
                raise ValueError("src_file_name and tgt_file_name must have the same number of elements. ")
        else:
            data_cfg.src_file_name = [data_cfg.src_file_name]
            data_cfg.tgt_file_name = [data_cfg.tgt_file_name]

        for src, tgt in zip(data_cfg.src_file_name, data_cfg.tgt_file_name):
            dataset = SequenceToSequenceDataset(
                src_file_name=src,
                tgt_file_name=tgt,
                src_tokenizer=self.tokenizer,
                tgt_tokenizer=self.tokenizer,
                max_src_seq_length=data_cfg.max_src_seq_length,
                max_tgt_seq_length=data_cfg.max_tgt_seq_length,
            )
            datasets.append(dataset)

        if len(datasets) > 1:
            dataset = ConcatMapDataset(
                datasets=datasets,
                sampling_technique=data_cfg.get('concat_sampling_technique', 'temperature'),
                sampling_temperature=data_cfg.get('concat_sampling_temperature', 5),
                sampling_probabilities=data_cfg.get(
                    'concat_sampling_probabilities', [1 / len(datasets)] * len(datasets)
                ),
            )
            return dataset
        else:
            return datasets[0]

    def _build_eval_dataset(self, data_cfg):
        """Build the evaluation dataset."""
        if data_cfg.global_batch_size > data_cfg.micro_batch_size * parallel_state.get_data_parallel_world_size():
            raise ValueError(
                f'You are trying to use "implicit gradient accumulation" of {data_cfg.global_batch_size // (data_cfg.micro_batch_size * parallel_state.get_data_parallel_world_size())} in your validation/test datasets. This is not supported. Please set global_batch_size equal to micro_batch_size * data_parallel_world_size.'
            )
        datasets = []
        # Determine if we are using a single dataset or a list of datasets.
        is_src_list_config = isinstance(data_cfg.src_file_name, ListConfig)
        is_tgt_list_config = isinstance(data_cfg.tgt_file_name, ListConfig)
        is_names_list_config = False
        if hasattr(data_cfg, "names"):
            if isinstance(data_cfg.names, ListConfig):
                is_names_list_config = True

        if (is_src_list_config and not is_tgt_list_config) or (is_tgt_list_config and not is_src_list_config):
            raise ValueError("src_list and tgt_list must both be either a ListConfig or a string. ")
        if is_src_list_config:
            if len(data_cfg.src_file_name) != len(data_cfg.tgt_file_name):
                raise ValueError("src_file_name and tgt_file_name must have the same number of elements. ")
            if is_names_list_config and len(data_cfg.names) != len(data_cfg.src_file_name):
                raise ValueError(
                    "If you are providing names for each src/tgt file, they must have the same number of elements."
                )
        else:
            data_cfg.src_file_name = [data_cfg.src_file_name]
            data_cfg.tgt_file_name = [data_cfg.tgt_file_name]

        for src, tgt in zip(data_cfg.src_file_name, data_cfg.tgt_file_name):
            dataset = SequenceToSequenceDataset(
                src_file_name=src,
                tgt_file_name=tgt,
                src_tokenizer=self.tokenizer,
                tgt_tokenizer=self.tokenizer,
                max_src_seq_length=data_cfg.max_src_seq_length,
                max_tgt_seq_length=data_cfg.max_tgt_seq_length,
            )
            datasets.append(dataset)

        return datasets

    def build_train_valid_test_datasets(self, stage):
        logging.info('Building datasets ...')
        if stage != 'test':
            self._validation_ds = self._build_eval_dataset(self.cfg.data.validation_ds)

        if stage != 'validate':
            if hasattr(self.cfg.data, 'test_ds'):
                self._test_ds = self._build_eval_dataset(self.cfg.data.test_ds)

        if stage == 'validate' or stage == 'test':
            return
        self._train_ds = self._build_train_dataset(self.cfg.data.train_ds)
        logging.info(f'Finished building datasets ...')

    def on_train_start(self) -> None:
        """PTL hook used to override DataFetcher with GlobalBatchDataFetcher """
        self.trainer.fit_loop._data_fetcher = GlobalBatchDataFetcher()

    def on_validation_start(self) -> None:
        """PTL hook used to override DataFetcher with GlobalBatchDataFetcher """
        self.trainer.fit_loop.epoch_loop.val_loop._data_fetcher = GlobalBatchDataFetcher()
        self.trainer.validate_loop._data_fetcher = GlobalBatchDataFetcher()

    def on_test_start(self) -> None:
        self.trainer.test_loop._data_fetcher = GlobalBatchDataFetcher()<|MERGE_RESOLUTION|>--- conflicted
+++ resolved
@@ -97,18 +97,12 @@
                     # We pass average and num_classes to the metric constructor via kwargs even if they don't exist for each metric.
                     metric = [
                         metric(average=data_cfg.metric.average, num_classes=data_cfg.metric.num_classes)
-<<<<<<< HEAD
-                        if metric_name != 'exact_string_match'
-                        else metric()
-                        for _ in range(len(self.cfg.data.test_ds.src_file_name))
-=======
                         for _ in range(len(data_cfg.src_file_name))
                     ]
                 elif hasattr(data_cfg, "file_names") and isinstance(data_cfg.file_names, ListConfig):
                     metric = [
                         metric(average=data_cfg.metric.average, num_classes=data_cfg.metric.num_classes)
                         for _ in range(len(data_cfg.file_names))
->>>>>>> 987674e2
                     ]
                 else:
                     metric = [metric(average=data_cfg.metric.average, num_classes=data_cfg.metric.num_classes)]

--- conflicted
+++ resolved
@@ -62,17 +62,13 @@
 __all__ = ["MegatronNMTModel"]
 
 
-<<<<<<< HEAD
 class MultilingualModelType(enum.Enum):
     one_to_many = 1
     many_to_one = 2
     many_to_many = 3
 
 
-class MegatronNMTModel(MegatronLMEncoderDecoderModel):
-=======
 class MegatronNMTModel(MegatronLMEncoderDecoderModel, Exportable):
->>>>>>> 3b08886d
     """
     Megatron NMT training
     """

--- conflicted
+++ resolved
@@ -16,10 +16,7 @@
 """Transformer."""
 import math
 from contextlib import nullcontext
-<<<<<<< HEAD
 from typing import Any, Callable, Optional
-=======
->>>>>>> 987674e2
 
 import torch
 import torch.nn.functional as F
@@ -314,10 +311,6 @@
         kv_channels=None,
         masked_softmax_fusion=True,
         attention_dropout=0.1,
-<<<<<<< HEAD
-        headscale=False,
-=======
->>>>>>> 987674e2
         sequence_parallel=False,
     ):
 
@@ -353,15 +346,6 @@
             self.num_attention_heads_per_partition * parallel_state.get_tensor_model_parallel_rank()
         )
 
-<<<<<<< HEAD
-        self.headscale = headscale
-        if headscale:
-            self.head_scale_tensor = torch.nn.Parameter(
-                torch.ones(1, self.num_attention_heads_per_partition, 1, 1), requires_grad=True
-            )
-
-=======
->>>>>>> 987674e2
         coeff = None
         self.norm_factor = math.sqrt(self.hidden_size_per_attention_head)
         if self.apply_query_key_layer_scaling:
@@ -393,10 +377,7 @@
         get_key_value=False,
         rotary_pos_emb=None,
         relative_position_bias=None,
-<<<<<<< HEAD
-=======
         headscale_tensor=None,
->>>>>>> 987674e2
     ):
 
         # ===================================
@@ -504,13 +485,8 @@
         # change view [b, np, sq, hn]
         context_layer = context_layer.view(*output_size)
 
-<<<<<<< HEAD
-        if self.headscale:
-            context_layer = context_layer * self.head_scale_tensor
-=======
         if headscale_tensor is not None:
             context_layer = context_layer * headscale_tensor
->>>>>>> 987674e2
 
         # [b, np, sq, hn] --> [sq, b, np, hn]
         context_layer = context_layer.permute(2, 0, 1, 3).contiguous()
@@ -627,10 +603,6 @@
             kv_channels=kv_channels,
             masked_softmax_fusion=masked_softmax_fusion,
             attention_dropout=attention_dropout,
-<<<<<<< HEAD
-            headscale=headscale,
-=======
->>>>>>> 987674e2
             sequence_parallel=sequence_parallel,
         )
         self.checkpoint_core_attention = activations_checkpoint_granularity == 'selective'
@@ -663,9 +635,6 @@
         self.layer_type = layer_type
 
     def _checkpointed_attention_forward(
-<<<<<<< HEAD
-        self, query_layer, key_layer, value_layer, attention_mask, rotary_pos_emb=None, relative_position_bias=None
-=======
         self,
         query_layer,
         key_layer,
@@ -674,7 +643,6 @@
         rotary_pos_emb=None,
         relative_position_bias=None,
         headscale_tensor=None,
->>>>>>> 987674e2
     ):
         """Forward method with activation checkpointing."""
 
@@ -692,10 +660,7 @@
                 attention_mask,
                 rotary_pos_emb=rotary_pos_emb,
                 relative_position_bias=relative_position_bias,
-<<<<<<< HEAD
-=======
                 headscale_tensor=headscale_tensor,
->>>>>>> 987674e2
             )
             return output_
 
@@ -708,10 +673,7 @@
             attention_mask,
             rotary_pos_emb,
             relative_position_bias,
-<<<<<<< HEAD
-=======
             headscale_tensor,
->>>>>>> 987674e2
         )
 
         return hidden_states
@@ -886,10 +848,7 @@
                 attention_mask,
                 rotary_pos_emb=rotary_pos_emb,
                 relative_position_bias=relative_position_bias,
-<<<<<<< HEAD
-=======
                 headscale_tensor=self.head_scale_tensor if self.headscale else None,
->>>>>>> 987674e2
             )
         else:
             context_layer = self.core_attention(
@@ -901,10 +860,7 @@
                 get_key_value=get_key_value,
                 rotary_pos_emb=rotary_pos_emb,
                 relative_position_bias=relative_position_bias,
-<<<<<<< HEAD
-=======
                 headscale_tensor=self.head_scale_tensor if self.headscale else None,
->>>>>>> 987674e2
             )
 
         # =================
@@ -1129,10 +1085,6 @@
         headscale=False,
         activations_checkpoint_granularity=None,
         sequence_parallel=False,
-<<<<<<< HEAD
-=======
-        gradient_accumulation_fusion=False,
->>>>>>> 987674e2
     ):
         super(ParallelTransformerLayer_, self).__init__()
 
@@ -1198,8 +1150,6 @@
                 sequence_parallel=sequence_parallel,
                 gradient_accumulation_fusion=gradient_accumulation_fusion,
             )
-<<<<<<< HEAD
-=======
 
             if transformer_block_type == 'normformer':
                 if normalization == 'layernorm':
@@ -1208,7 +1158,6 @@
                     )
                 else:
                     self.post_attention_normformer_norm = MixedFusedRMSNorm(hidden_size, layernorm_epsilon)
->>>>>>> 987674e2
 
             if self.layer_type != LayerType.decoder_pre_mlp or self.transformer_block_type != 'post_ln':
                 #  the post_attention_layernorm is used for layermorm after mlp
@@ -1628,7 +1577,6 @@
                 rotary_pos_emb,
                 self_attention_relative_position_bias,
                 cross_attention_relative_position_bias,
-<<<<<<< HEAD
             )
 
 
@@ -1651,7 +1599,6 @@
         params_dtype: torch.dtype = torch.float32,
         get_rng_state_tracker: Optional[Callable] = None,
         checkpoint_core_attention: bool = False,
-        num_grad_accumulation_steps: Optional[int] = None,
         fuse_wgrad_accumulation: bool = False,
         bias_dropout_fusion: bool = False,
         masked_softmax_fusion: bool = True,
@@ -1684,7 +1631,6 @@
             params_dtype=params_dtype,
             get_rng_state_tracker=get_rng_state_tracker,
             checkpoint_core_attention=checkpoint_core_attention,
-            num_grad_accumulation_steps=num_grad_accumulation_steps,
             fuse_wgrad_accumulation=fuse_wgrad_accumulation,
             bias_dropout_fusion=bias_dropout_fusion,
             masked_softmax_fusion=masked_softmax_fusion,
@@ -1716,6 +1662,7 @@
         encoder_output: Optional[torch.Tensor] = None,
         enc_dec_attn_mask: Optional[torch.Tensor] = None,
         inference_params: Optional[Any] = None,
+        is_first_microbatch: Optional[bool] = None,
     ) -> torch.Tensor:
         if self.dtype == torch.float32:
             return super().forward(
@@ -1724,6 +1671,7 @@
                 encoder_output=encoder_output,
                 enc_dec_attn_mask=enc_dec_attn_mask,
                 inference_params=inference_params,
+                is_first_microbatch=is_first_microbatch,
             )
         with torch.autocast(device_type="cuda", dtype=self.dtype):
             return super().forward(
@@ -1732,8 +1680,7 @@
                 encoder_output=encoder_output,
                 enc_dec_attn_mask=enc_dec_attn_mask,
                 inference_params=inference_params,
-=======
->>>>>>> 987674e2
+                is_first_microbatch=is_first_microbatch,
             )
 
 
@@ -1780,16 +1727,15 @@
         layer_number_offset=0,  # this is use only for attention norm_factor scaling
         activations_checkpoint_granularity=None,
         sequence_parallel=False,
-<<<<<<< HEAD
         transformer_engine=False,
         fp8=False,
         fp8_e4m3=False,
         fp8_hybrid=False,
         fp8_margin=0,
         fp8_interval=1,
-=======
-        gradient_accumulation_fusion=False,
->>>>>>> 987674e2
+        fp8_amax_history_len=1,
+        fp8_amax_compute_algo='most_recent',
+        fp8_wgrad=True,
     ):
         super(ParallelTransformer, self).__init__()
 
@@ -1807,10 +1753,7 @@
         self.model_type = model_type
         self.normalization = normalization
         self.transformer_block_type = transformer_block_type
-<<<<<<< HEAD
-=======
         self.layer_type = layer_type
->>>>>>> 987674e2
 
         self.activations_checkpoint_method = activations_checkpoint_method
         self.activations_checkpoint_num_layers = activations_checkpoint_num_layers
@@ -1843,13 +1786,15 @@
                 raise ValueError(f'activations_checkpoint_granularity should be "selective" or "full".')
 
         self.sequence_parallel = sequence_parallel
-<<<<<<< HEAD
         self.transformer_engine = transformer_engine
         self.fp8 = fp8
         self.fp8_e4m3 = fp8_e4m3
         self.fp8_hybrid = fp8_hybrid
         self.fp8_margin = fp8_margin
         self.fp8_interval = fp8_interval
+        self.fp8_amax_history_len = fp8_amax_history_len
+        self.fp8_amax_compute_algo = fp8_amax_compute_algo
+        self.fp8_wgrad = fp8_wgrad
 
         self.fp8_recipe = None
 
@@ -1862,11 +1807,14 @@
                 margin=self.fp8_margin,
                 interval=self.fp8_interval,
                 fp8_format=fp8_format,
-                amax_history_len=1,
-                amax_compute_algo="most_recent",
-            )
-=======
->>>>>>> 987674e2
+                amax_history_len=self.fp8_amax_history_len,
+                amax_compute_algo=self.fp8_amax_compute_algo,
+                wgrad_in_fp8=self.fp8_wgrad,
+
+            )
+        
+        self.is_first_microbatch = True
+        self.microbatch_count = 0 # transformer engine forward needs to know if it is working on the first microbatch
 
         if self.model_type == ModelType.encoder_or_decoder:
             assert (
@@ -1882,7 +1830,6 @@
                 lt = layer_type[layer_number - 1]
             else:
                 lt = layer_type
-<<<<<<< HEAD
 
             if self.transformer_engine:
                 checkpoint_core_attention = activations_checkpoint_granularity == 'selective'
@@ -1949,42 +1896,6 @@
                     activations_checkpoint_granularity=activations_checkpoint_granularity,
                     sequence_parallel=sequence_parallel,
                 )
-=======
-            return ParallelTransformerLayer(
-                init_method=init_method,
-                output_layer_init_method=output_layer_init_method,
-                layer_number=layer_number + layer_number_offset,
-                hidden_size=hidden_size,
-                ffn_hidden_size=ffn_hidden_size,
-                num_attention_heads=num_attention_heads,
-                apply_query_key_layer_scaling=apply_query_key_layer_scaling,
-                kv_channels=kv_channels,
-                layer_type=lt,
-                self_attn_mask_type=self_attn_mask_type,
-                precision=precision,
-                fp32_residual_connection=fp32_residual_connection,
-                layernorm_epsilon=layernorm_epsilon,
-                hidden_dropout=hidden_dropout,
-                attention_dropout=attention_dropout,
-                use_cpu_initialization=use_cpu_initialization,
-                bias_activation_fusion=bias_activation_fusion,
-                bias_dropout_fusion=bias_dropout_fusion,
-                masked_softmax_fusion=masked_softmax_fusion,
-                persist_layer_norm=persist_layer_norm,
-                openai_gelu=openai_gelu,
-                onnx_safe=onnx_safe,
-                activation=activation,
-                megatron_legacy=megatron_legacy,
-                bias=bias,
-                chunk_size=chunk_size,
-                normalization=normalization,
-                transformer_block_type=transformer_block_type,
-                headscale=headscale,
-                activations_checkpoint_granularity=activations_checkpoint_granularity,
-                sequence_parallel=sequence_parallel,
-                gradient_accumulation_fusion=gradient_accumulation_fusion,
-            )
->>>>>>> 987674e2
 
         if parallel_state.get_virtual_pipeline_model_parallel_world_size() is not None:
             assert num_layers % parallel_state.get_virtual_pipeline_model_parallel_world_size() == 0, (
@@ -2077,8 +1988,8 @@
         """Forward method with activation checkpointing."""
 
         def custom(start, end):
-<<<<<<< HEAD
             if getattr(self, 'transformer_engine', False):
+
                 def custom_forward(*inputs):
                     hidden_states = inputs[0]
                     attention_mask = inputs[1]
@@ -2089,15 +2000,12 @@
                     cross_attention_relative_position_bias = inputs[6]
                     for index in range(start, end):
                         layer = self._get_layer(index)
-                        hidden_states = layer(
-                            hidden_states,
-                            attention_mask,
-                            encoder_output,
-                            enc_dec_attn_mask,
-                            )
+                        hidden_states = layer(hidden_states, attention_mask, encoder_output, enc_dec_attn_mask, None, self.is_first_microbatch)
 
                     return hidden_states
+
             else:
+
                 def custom_forward(*inputs):
                     x_ = inputs[0]
                     attention_mask = inputs[1]
@@ -2118,28 +2026,6 @@
                             cross_attention_relative_position_bias,
                         )
                     return x_
-=======
-            def custom_forward(*inputs):
-                x_ = inputs[0]
-                attention_mask = inputs[1]
-                encoder_output = inputs[2]
-                enc_dec_attn_mask = inputs[3]
-                rotary_pos_emb = inputs[4]
-                self_attention_relative_position_bias = inputs[5]
-                cross_attention_relative_position_bias = inputs[6]
-                for index in range(start, end):
-                    layer = self._get_layer(index)
-                    x_ = layer(
-                        x_,
-                        attention_mask,
-                        encoder_output,
-                        enc_dec_attn_mask,
-                        rotary_pos_emb,
-                        self_attention_relative_position_bias,
-                        cross_attention_relative_position_bias,
-                    )
-                return x_
->>>>>>> 987674e2
 
             return custom_forward
 
@@ -2242,6 +2128,15 @@
             # this is retrieval decoder, need special transpose
             encoder_output = rearrange(retrieved_emb, 'b k r n d -> k r n b d').contiguous()
 
+        """
+        is_first_microbatch is an optimization parameter for transformer engine.
+        It indicates if the current step in the forward pass is the first in a gradient accumulation cycle.
+        If set, FP8 weights are cached and some minor optimizations are applied to fuse_wgrad_accumulation
+        """
+        from apex.transformer.pipeline_parallel.utils import _GLOBAL_NUM_MICROBATCHES_CALCULATOR
+
+        num_micro_batches = getattr(_GLOBAL_NUM_MICROBATCHES_CALCULATOR, 'num_micro_batches', 1)
+
         if self.sequence_parallel:
             rng_context = tensor_parallel.random.get_cuda_rng_tracker().fork()
         else:
@@ -2265,7 +2160,6 @@
                 for index in range(self.num_layers):
                     layer = self._get_layer(index)
                     past = None
-<<<<<<< HEAD
 
                     if layer_past is not None:
                         past = layer_past[index]
@@ -2278,6 +2172,7 @@
                         #     'inference_max_sequence_len': inference_max_sequence_len,
                         # }
                         inference_params = None
+
 
                         # fp8_autocast will not do anything if fp8 isn't used
                         with fp8_autocast(
@@ -2291,6 +2186,7 @@
                                 encoder_output=encoder_output,
                                 enc_dec_attn_mask=enc_dec_attn_mask,
                                 inference_params=inference_params,
+                                is_first_microbatch=self.is_first_microbatch,
                             )
 
                     else:
@@ -2307,36 +2203,25 @@
                             self_attention_relative_position_bias=self_attention_relative_position_bias,
                             cross_attention_relative_position_bias=cross_attention_relative_position_bias,
                         )
-=======
-                    if layer_past is not None:
-                        past = layer_past[index]
-                    hidden_states = layer(
-                        hidden_states,
-                        attention_mask,
-                        encoder_output=encoder_output,
-                        enc_dec_attn_mask=enc_dec_attn_mask,
-                        layer_past=past,
-                        get_key_value=get_key_value,
-                        set_inference_key_value_memory=set_inference_key_value_memory,
-                        inference_max_sequence_len=inference_max_sequence_len,
-                        rotary_pos_emb=rotary_pos_emb,
-                        self_attention_relative_position_bias=self_attention_relative_position_bias,
-                        cross_attention_relative_position_bias=cross_attention_relative_position_bias,
-                    )
->>>>>>> 987674e2
+                    
+        # Skip counter update for eval and activation checkpointing
+        if torch.is_grad_enabled() and self.training:
+            self.microbatch_count += 1
+            if self.microbatch_count % num_micro_batches == 0:
+                self.microbatch_count = 0
+                self.is_first_microbatch = True
+            else:
+                self.is_first_microbatch = False
+
 
         output = hidden_states
+
         # Final layer norm.
         if self.post_process:
             # only apply the final_layernorm for pre-ln
             if self.transformer_block_type != 'post_ln':
                 output = self.final_layernorm(hidden_states)
-<<<<<<< HEAD
-        else:
-            output = hidden_states
-=======
-
->>>>>>> 987674e2
+
         if get_key_value:
             output = [output, presents]
 

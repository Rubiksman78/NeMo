# Copyright (c) 2022, NVIDIA CORPORATION & AFFILIATES.  All rights reserved.
#
# Licensed under the Apache License, Version 2.0 (the "License");
# you may not use this file except in compliance with the License.
# You may obtain a copy of the License at
#
#     http://www.apache.org/licenses/LICENSE-2.0
#
# Unless required by applicable law or agreed to in writing, software
# distributed under the License is distributed on an "AS IS" BASIS,
# WITHOUT WARRANTIES OR CONDITIONS OF ANY KIND, either express or implied.
# See the License for the specific language governing permissions and
# limitations under the License.

<<<<<<< HEAD
import abc
import pathlib
import random
import re
import time
from typing import Optional

import nltk
import torch
import phonemizer
from phonemizer import phonemize

from nemo.collections.tts.torch.en_utils import english_word_tokenize
from nemo.utils import logging
from nemo.utils.get_rank import is_global_rank_zero

global_phonemizer = phonemizer.backend.EspeakBackend(language='en-us', preserve_punctuation=True,  with_stress=True)

_alt_re = re.compile(r'\([0-9]+\)')
_whitespace_re = re.compile(r'\s+')

class BaseG2p(abc.ABC):
    def __init__(
        self, phoneme_dict=None, word_tokenize_func=lambda x: x, apply_to_oov_word=None,
    ):
        """Abstract class for creating an arbitrary module to convert grapheme words to phoneme sequences (or leave unchanged or use apply_to_oov_word).
        Args:
            phoneme_dict: Arbitrary representation of dictionary (phoneme -> grapheme) for known words.
            word_tokenize_func: Function for tokenizing text to words.
            apply_to_oov_word: Function that will be applied to out of phoneme_dict word.
        """
        self.phoneme_dict = phoneme_dict
        self.word_tokenize_func = word_tokenize_func
        self.apply_to_oov_word = apply_to_oov_word

    @abc.abstractmethod
    def __call__(self, text: str) -> str:
        pass


class EnglishG2p(BaseG2p):
    def __init__(
        self,
        phoneme_dict=None,
        word_tokenize_func=english_word_tokenize,
        apply_to_oov_word=None,
        ignore_ambiguous_words=True,
        heteronyms=None,
        encoding='latin-1',
        phoneme_probability: Optional[float] = None,
    ):
        """English G2P module. This module converts words from grapheme to phoneme representation using phoneme_dict in CMU dict format.
        Optionally, it can ignore words which are heteronyms, ambiguous or marked as unchangeable by word_tokenize_func (see code for details).
        Ignored words are left unchanged or passed through apply_to_oov_word.
        Args:
            phoneme_dict (str, Path, Dict): Path to file in CMU dict format or dictionary in CMU dict.
            word_tokenize_func: Function for tokenizing text to words.
                It has to return List[Tuple[Union[str, List[str]], bool]] where every tuple denotes word representation and flag whether to leave unchanged or not.
                It is expected that unchangeable word representation will be represented as List[str], other cases are represented as str.
                It is useful to mark word as unchangeable which is already in phoneme representation.
            apply_to_oov_word: Function that will be applied to out of phoneme_dict word.
            ignore_ambiguous_words: Whether to not handle word via phoneme_dict with ambiguous phoneme sequences. Defaults to True.
            heteronyms (str, Path, List): Path to file with heteronyms (every line is new word) or list of words.
            encoding: Encoding type.
            phoneme_probability (Optional[float]): The probability (0.<var<1.) that each word is phonemized. Defaults to None which is the same as 1.
                Note that this code path is only run if the word can be phonemized. For example: If the word does not have a entry in the g2p dict, it will be returned
                as characters. If the word has multiple entries and ignore_ambiguous_words is True, it will be returned as characters.
        """
        phoneme_dict = (
            self._parse_as_cmu_dict(phoneme_dict, encoding)
            if isinstance(phoneme_dict, str) or isinstance(phoneme_dict, pathlib.Path) or phoneme_dict is None
            else phoneme_dict
        )

        if apply_to_oov_word is None:
            logging.warning(
                "apply_to_oov_word=None, it means that some of words will remain unchanged "
                "if they are not handled by one of rule in self.parse_one_word(). "
                "It is useful when you use tokenizer with set of phonemes and chars together, otherwise it can be not."
            )

        super().__init__(
            phoneme_dict=phoneme_dict, word_tokenize_func=word_tokenize_func, apply_to_oov_word=apply_to_oov_word,
        )

        self.ignore_ambiguous_words = ignore_ambiguous_words
        self.heteronyms = (
            set(self._parse_file_by_lines(heteronyms, encoding))
            if isinstance(heteronyms, str) or isinstance(heteronyms, pathlib.Path)
            else heteronyms
        )
        self.phoneme_probability = phoneme_probability
        self._rng = random.Random()

    @staticmethod
    def _parse_as_cmu_dict(phoneme_dict_path=None, encoding='latin-1'):
        if phoneme_dict_path is None:
            # this part of code downloads file, but it is not rank zero guarded
            # Try to check if torch distributed is available, if not get global rank zero to download corpora and make
            # all other ranks sleep for a minute
            if torch.distributed.is_available() and torch.distributed.is_initialized():
                group = torch.distributed.group.WORLD
                if is_global_rank_zero():
                    try:
                        nltk.data.find('corpora/cmudict.zip')
                    except LookupError:
                        nltk.download('cmudict', quiet=True)
                torch.distributed.barrier(group=group)
            elif is_global_rank_zero():
                logging.error(
                    f"Torch distributed needs to be initialized before you initialized EnglishG2p. This class is prone to "
                    "data access race conditions. Now downloading corpora from global rank 0. If other ranks pass this "
                    "before rank 0, errors might result."
                )
                try:
                    nltk.data.find('corpora/cmudict.zip')
                except LookupError:
                    nltk.download('cmudict', quiet=True)
            else:
                logging.error(
                    f"Torch distributed needs to be initialized before you initialized EnglishG2p. This class is prone to "
                    "data access race conditions. This process is not rank 0, and now going to sleep for 1 min. If this "
                    "rank wakes from sleep prior to rank 0 finishing downloading, errors might result."
                )
                time.sleep(60)

            logging.warning(
                f"English g2p_dict will be used from nltk.corpus.cmudict.dict(), because phoneme_dict_path=None. "
                "Note that nltk.corpus.cmudict.dict() has old version (0.6) of CMUDict. "
                "You can use the latest official version of CMUDict (0.7b) with additional changes from NVIDIA directly from NeMo "
                "using the path scripts/tts_dataset_files/cmudict-0.7b_nv22.01."
            )

            return nltk.corpus.cmudict.dict()

        _alt_re = re.compile(r'\([0-9]+\)')
        g2p_dict = {}
        with open(phoneme_dict_path, encoding=encoding) as file:
            for line in file:
                if len(line) and ('A' <= line[0] <= 'Z' or line[0] == "'"):
                    parts = line.split('  ')
                    word = re.sub(_alt_re, '', parts[0])
                    word = word.lower()

                    pronunciation = parts[1].strip().split(" ")
                    if word in g2p_dict:
                        g2p_dict[word].append(pronunciation)
                    else:
                        g2p_dict[word] = [pronunciation]
        return g2p_dict

    @staticmethod
    def _parse_file_by_lines(p, encoding):
        with open(p, encoding=encoding) as f:
            return [l.rstrip() for l in f.readlines()]

    def is_unique_in_phoneme_dict(self, word):
        return len(self.phoneme_dict[word]) == 1

    def parse_one_word(self, word: str):
        """
        Returns parsed `word` and `status` as bool.
        `status` will be `False` if word wasn't handled, `True` otherwise.
        """

        if self.phoneme_probability is not None and self._rng.random() > self.phoneme_probability:
            return word, True

        # punctuation
        if re.search("[a-zA-Z]", word) is None:
            return list(word), True

        # heteronym
        if self.heteronyms is not None and word in self.heteronyms:
            return word, True

        # `'s` suffix
        if (
            len(word) > 2
            and word.endswith("'s")
            and (word not in self.phoneme_dict)
            and (word[:-2] in self.phoneme_dict)
            and (not self.ignore_ambiguous_words or self.is_unique_in_phoneme_dict(word[:-2]))
        ):
            return self.phoneme_dict[word[:-2]][0] + ["Z"], True

        # `s` suffix
        if (
            len(word) > 1
            and word.endswith("s")
            and (word not in self.phoneme_dict)
            and (word[:-1] in self.phoneme_dict)
            and (not self.ignore_ambiguous_words or self.is_unique_in_phoneme_dict(word[:-1]))
        ):
            return self.phoneme_dict[word[:-1]][0] + ["Z"], True

        # phoneme dict
        if word in self.phoneme_dict and (not self.ignore_ambiguous_words or self.is_unique_in_phoneme_dict(word)):
            return self.phoneme_dict[word][0], True

        if self.apply_to_oov_word is not None:
            return self.apply_to_oov_word(word), False
        else:
            return word, False

    def __call__(self, text):
        words = self.word_tokenize_func(text)

        prons = []
        for word, without_changes in words:
            if without_changes:
                prons.extend(word)
                continue

            word_by_hyphen = word.split("-")

            pron, is_handled = self.parse_one_word(word)

            if not is_handled and len(word_by_hyphen) > 1:
                pron = []
                for sub_word in word_by_hyphen:
                    p, _ = self.parse_one_word(sub_word)
                    pron.extend(p)
                    pron.extend(["-"])
                pron.pop()

            prons.extend(pron)

        return prons


class IPAG2p(BaseG2p):
    def __init__(
        self,
        strip=True,
        njobs=1
    ):
        """IPA G2P module. This module converts words from grapheme to phoneme representation using phoneme_dict in CMU dict format.
        Optionally, it can ignore words which are heteronyms, ambiguous or marked as unchangeable by word_tokenize_func (see code for details).
        Ignored words are left unchanged or passed through apply_to_oov_word.
        Args:
            phoneme_dict (str, Path, Dict): Path to file in CMU dict format or dictionary in CMU dict.
            word_tokenize_func: Function for tokenizing text to words.
                It has to return List[Tuple[Union[str, List[str]], bool]] where every tuple denotes word representation and flag whether to leave unchanged or not.
                It is expected that unchangeable word representation will be represented as List[str], other cases are represented as str.
                It is useful to mark word as unchangeable which is already in phoneme representation.
            apply_to_oov_word: Function that will be applied to out of phoneme_dict word.
            ignore_ambiguous_words: Whether to not handle word via phoneme_dict with ambiguous phoneme sequences. Defaults to True.
            heteronyms (str, Path, List): Path to file with heteronyms (every line is new word) or list of words.
            encoding: Encoding type.
        """
        self.strip = strip
        self.njobs = njobs


    @staticmethod
    def _parse_file_by_lines(p, encoding):
        with open(p, encoding=encoding) as f:
            return [l.rstrip() for l in f.readlines()]


    def parse_one_word(self, word: str):
        """
        Returns parsed `word` and `status` as bool.
        `status` will be `False` if word wasn't handled, `True` otherwise.
        """

        # punctuation
        if re.search("[a-zA-Z]", word) is None:
            return list(word), True

        word = global_phonemizer.phonemize([word], strip=self.strip, njobs=self.njobs)
        word = re.sub(_whitespace_re, ' ', word[0])

        return word, True

    def __call__(self, text):
        g2p_text = global_phonemizer.phonemize([text], strip=self.strip, njobs=self.njobs)
        g2p_text = re.sub(_whitespace_re, ' ', g2p_text[0])

        return g2p_text
=======
# TODO (xueyang): deprecate this file since no other places import modules from here anymore. However,
#  all checkpoints uploaded in ngc used this path. So it requires to update all ngc checkpoints g2p path as well.
from nemo_text_processing.g2p.modules import IPAG2P, BaseG2p, EnglishG2p
>>>>>>> 69f71524
<|MERGE_RESOLUTION|>--- conflicted
+++ resolved
@@ -12,7 +12,6 @@
 # See the License for the specific language governing permissions and
 # limitations under the License.
 
-<<<<<<< HEAD
 import abc
 import pathlib
 import random
@@ -294,8 +293,6 @@
         g2p_text = re.sub(_whitespace_re, ' ', g2p_text[0])
 
         return g2p_text
-=======
 # TODO (xueyang): deprecate this file since no other places import modules from here anymore. However,
 #  all checkpoints uploaded in ngc used this path. So it requires to update all ngc checkpoints g2p path as well.
-from nemo_text_processing.g2p.modules import IPAG2P, BaseG2p, EnglishG2p
->>>>>>> 69f71524
+from nemo_text_processing.g2p.modules import IPAG2P, BaseG2p, EnglishG2p
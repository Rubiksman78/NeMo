--- conflicted
+++ resolved
@@ -12,32 +12,6 @@
 # See the License for the specific language governing permissions and
 # limitations under the License.
 
-<<<<<<< HEAD
-try:
-    from nemo.collections.tts.models.aligner import AlignerModel
-    from nemo.collections.tts.models.degli import DegliModel
-    from nemo.collections.tts.models.ed_mel2spec import EDMel2SpecModel
-    from nemo.collections.tts.models.fastpitch import FastPitchModel
-    from nemo.collections.tts.models.fastpitch_hifigan_e2e import FastPitchHifiGanE2EModel
-    from nemo.collections.tts.models.fastspeech2 import FastSpeech2Model
-    from nemo.collections.tts.models.fastspeech2_hifigan_e2e import FastSpeech2HifiGanE2EModel
-    from nemo.collections.tts.models.glow_tts import GlowTTSModel
-    from nemo.collections.tts.models.hifigan import HifiGanModel
-    from nemo.collections.tts.models.melgan import MelGanModel
-    from nemo.collections.tts.models.squeezewave import SqueezeWaveModel
-    from nemo.collections.tts.models.tacotron2 import Tacotron2Model
-    from nemo.collections.tts.models.talknet import TalkNetDursModel, TalkNetPitchModel, TalkNetSpectModel
-    from nemo.collections.tts.models.two_stages import GriffinLimModel, MelPsuedoInverseModel, TwoStagesModel
-    from nemo.collections.tts.models.uniglow import UniGlowModel
-    from nemo.collections.tts.models.waveglow import WaveGlowModel
-    from nemo.collections.tts.models.mixer_tts import MixerTTSModel
-    from nemo.collections.tts.models.vits import VitsModel
-    from nemo.collections.tts.models.univnet import UnivNetModel
-    from nemo.collections.tts.models.vits import VitsModel
-
-except ModuleNotFoundError:
-    pass
-=======
 from nemo.collections.tts.models.aligner import AlignerModel
 from nemo.collections.tts.models.fastpitch import FastPitchModel
 from nemo.collections.tts.models.hifigan import HifiGanModel
@@ -46,7 +20,6 @@
 from nemo.collections.tts.models.two_stages import GriffinLimModel, MelPsuedoInverseModel, TwoStagesModel
 from nemo.collections.tts.models.univnet import UnivNetModel
 from nemo.collections.tts.models.waveglow import WaveGlowModel
->>>>>>> 4bbe6fb8
 
 __all__ = [
     "Tacotron2Model",

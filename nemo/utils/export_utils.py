# Copyright (c) 2020, NVIDIA CORPORATION.  All rights reserved.
#
# Licensed under the Apache License, Version 2.0 (the "License");
# you may not use this file except in compliance with the License.
# You may obtain a copy of the License at
#
#     http://www.apache.org/licenses/LICENSE-2.0
#
# Unless required by applicable law or agreed to in writing, software
# distributed under the License is distributed on an "AS IS" BASIS,
# WITHOUT WARRANTIES OR CONDITIONS OF ANY KIND, either express or implied.
# See the License for the specific language governing permissions and
# limitations under the License.

import os
from contextlib import nullcontext
from enum import Enum
from typing import Callable, Dict, Optional, Type

import onnx
import torch
import torch.nn as nn
import torch.nn.functional as F

from nemo.utils import CastToFloat, logging

try:
    import onnxruntime

    ort_available = True
except (ImportError, ModuleNotFoundError):
    ort_available = False


class ExportFormat(Enum):
    """Which format to use when exporting a Neural Module for deployment"""

    ONNX = (1,)
    TORCHSCRIPT = (2,)


_EXT_DICT = {
    ".pt": ExportFormat.TORCHSCRIPT,
    ".ts": ExportFormat.TORCHSCRIPT,
    ".onnx": ExportFormat.ONNX,
}


class LinearWithBiasSkip(nn.Module):
    def __init__(self, weight, bias, skip_bias_add):
        super(LinearWithBiasSkip, self).__init__()
        self.bias = bias
        self.weight = weight
        self.skip_bias_add = skip_bias_add

    def forward(self, x):
        if self.skip_bias_add:
            return F.linear(x, self.weight), self.bias
        return F.linear(x, self.weight, self.bias), None


def get_export_format(filename: str):
    _, ext = os.path.splitext(filename)
    try:
        return _EXT_DICT[ext.lower()]
    except KeyError:
        raise ValueError(f"Export file {filename} extension does not correspond to any export format!")


def augment_filename(output: str, prepend: str):
    if prepend == 'self':
        return output

    path, filename = os.path.split(output)
    filename = f"{prepend}-{filename}"
    return os.path.join(path, filename)


def forward_method(self):
    if hasattr(self, "forward_for_export"):
        return self.forward_for_export
    else:
        return self.forward


def wrap_forward_method(self):
    tp = type(self)
    old_forward_method = None
    if hasattr(tp, "forward_for_export"):
        forward_method = tp.forward_for_export
        old_forward_method = tp.forward
        tp.forward = forward_method
    else:
        forward_method = None
    return forward_method, old_forward_method


def parse_input_example(input_example):
    input_list = list(input_example)
    input_dict = {}
    # process possible kwargs
    if isinstance(input_list[-1], dict):
        input_dict = input_list[-1]
        input_list = input_list[:-1]
    return input_list, input_dict


def to_onnxrt_input(ort_input_names, input_names, input_dict, input_list):
    odict = {}
    for k in reversed(input_names):
        if k in input_dict:
            val = input_dict[k].cpu().numpy()
        else:
            val = input_list.pop().cpu().numpy()
        if k in ort_input_names:
            odict[k] = val
    return odict


def verify_torchscript(model, output, input_examples, input_names, check_tolerance=0.01):
    all_good = True
    for input_example in input_examples:
        input_list, input_dict = parse_input_example(input_example)
        output_example = model.forward(*input_list, **input_dict)
        # We disable autocast here to make sure exported TS will run under Triton or other C++ env
        with torch.cuda.amp.autocast(enabled=False):
            ts_model = torch.jit.load(output)
            all_good = all_good and run_ts_and_compare(
                ts_model, input_list, input_dict, output_example, check_tolerance
            )
    status = "SUCCESS" if all_good else "FAIL"
    logging.info(f"Torchscript generated at {output} verified with torchscript forward : " + status)
    return all_good


def verify_runtime(model, output, input_examples, input_names, check_tolerance=0.01):
    onnx_model = onnx.load(output)
    ort_input_names = [node.name for node in onnx_model.graph.input]

    global ort_available
    if not ort_available:
        logging.warning(f"ONNX generated at {output}, not verified - please install onnxruntime_gpu package.\n")
        onnx.checker.check_model(onnx_model, full_check=True)
        return
    onnx_session_opt = onnxruntime.SessionOptions()
    onnx_session_opt.graph_optimization_level = onnxruntime.GraphOptimizationLevel.ORT_ENABLE_BASIC
    sess = onnxruntime.InferenceSession(
        onnx_model.SerializeToString(), sess_options=onnx_session_opt, providers=['CUDAExecutionProvider']
    )
    del onnx_model
    all_good = True
    for input_example in input_examples:
        input_list, input_dict = parse_input_example(input_example)
        output_example = model.forward(*input_list, **input_dict)
        ort_input = to_onnxrt_input(ort_input_names, input_names, input_dict, input_list)
        all_good = all_good and run_ort_and_compare(sess, ort_input, output_example, check_tolerance)
    status = "SUCCESS" if all_good else "FAIL"
    logging.info(f"ONNX generated at {output} verified with onnxruntime : " + status)
    return all_good


def run_ts_and_compare(ts_model, ts_input_list, ts_input_dict, output_example, check_tolerance=0.01):
    # Verify the model can be read, and is valid
    ts_out = ts_model(*ts_input_list, **ts_input_dict)

    all_good = True
    for i, out in enumerate(ts_out):
        expected = output_example[i]

        if torch.is_tensor(expected):
            tout = out.to('cpu')
            logging.debug(f"Checking output {i}, shape: {expected.shape}:\n")
            this_good = True
            try:
                if not torch.allclose(tout, expected.cpu(), rtol=check_tolerance, atol=check_tolerance):
                    this_good = False
            except Exception:  # there may ne size mismatch and it may be OK
                this_good = False
            if not this_good:
                logging.info(f"Results mismatch! PyTorch(expected):\n{expected}\nTorchScript:\n{tout}")
                all_good = False
    return all_good


def run_ort_and_compare(sess, ort_input, output_example, check_tolerance=0.01):
    # Verify the model can be read, and is valid
    ort_out = sess.run(None, ort_input)
    all_good = True
    for i, out in enumerate(ort_out):
        expected = output_example[i]

        if torch.is_tensor(expected):
            tout = torch.from_numpy(out)
            logging.debug(f"Checking output {i}, shape: {expected.shape}:\n")
            this_good = True
            try:
                if not torch.allclose(tout, expected.cpu(), rtol=check_tolerance, atol=100 * check_tolerance):
                    this_good = False
            except Exception:  # there may ne size mismatch and it may be OK
                this_good = False
            if not this_good:
                logging.info(f"onnxruntime results mismatch! PyTorch(expected):\n{expected}\nONNXruntime:\n{tout}")
                all_good = False
    return all_good


apex_available = True

try:
    from apex.normalization.fused_layer_norm import FusedLayerNorm, MixedFusedLayerNorm
    from apex.contrib.layer_norm.layer_norm import FastLayerNorm
    from apex.transformer.tensor_parallel.layers import RowParallelLinear, ColumnParallelLinear
    from apex.transformer.functional.fused_softmax import FusedScaleMaskSoftmax

    def replace_FusedLayerNorm(n: nn.Module) -> Optional[nn.LayerNorm]:
        """
        Replaces Apex's FusedLayerNorm with nn.LayerNorm. This is required for ONNX export.
        Args:
           n: the FusedLayerNorm pytorch module to replace
        Returns:
           Equivalent LayerNorm module
        """

        p = next(n.parameters())
        if isinstance(n, FusedLayerNorm) or isinstance(n, MixedFusedLayerNorm):
            shape, eps, affine = n.normalized_shape, n.eps, n.elementwise_affine
        elif isinstance(n, FastLayerNorm):
            shape, eps, affine = n.weight.shape, n.epsilon, True
        else:
            return None

        mod = nn.LayerNorm(shape, eps=eps, elementwise_affine=affine, device=p.device, dtype=p.dtype)
        n_state = n.state_dict()
        mod.load_state_dict(n_state)
        return mod

    def replace_RowParallelLinear(n: nn.Module) -> Optional[nn.Linear]:
        """
        Replaces Apex's FusedLayerNorm with nn.LayerNorm. This is required for ONNX export.
        Args:
           n: the FusedLayerNorm pytorch module to replace
        Returns:
           Equivalent LayerNorm module
        """
        if not isinstance(n, RowParallelLinear):
            raise ValueError("This function can only change the RowParallelLinear module.")

        dev = next(n.parameters()).device
        mod = LinearWithBiasSkip(n.weight, n.bias, n.skip_bias_add).to(device=dev)

        n_state = n.state_dict()
        mod.load_state_dict(n_state)
        return mod

    def replace_ParallelLinear(n: nn.Module) -> Optional[nn.Linear]:
        """
        Replaces Apex's ColumnParallelLinear or RowParallelLinear with nn.Linear
        Args:
           n: the nn.Module pytorch module to replace
        Returns:
           Equivalent Linear module
        """
        if not (isinstance(n, ColumnParallelLinear) or isinstance(n, RowParallelLinear)):
            raise ValueError("This function can only change the ColumnParallelLinear or RowParallelLinear module.")

        dev = next(n.parameters()).device
        mod = LinearWithBiasSkip(n.weight, n.bias, n.skip_bias_add).to(dev)

        n_state = n.state_dict()
        mod.load_state_dict(n_state)
        return mod

    def replace_FusedScaleMaskSoftmax(n: nn.Module) -> Optional[nn.Linear]:
        """
        Replaces Apex's FusedScaleMaskSoftmax with nn.LayerNorm. This is required for ONNX export.
        Args:
           n: the FusedScaleMaskSoftmax module to replace
        Returns:
           Equivalent LayerNorm module
        """
        if not isinstance(n, FusedScaleMaskSoftmax):
            raise ValueError("This function can only change the FusedScaleMaskSoftmax module.")

        # disable the fusion only
        mod = FusedScaleMaskSoftmax(
            n.input_in_fp16, n.input_in_bf16, n.attn_mask_type, False, n.mask_func, n.softmax_in_fp32, n.scale
        )

        return mod

    default_Apex_replacements = {
        "FusedLayerNorm": replace_FusedLayerNorm,
        "MixedFusedLayerNorm": replace_FusedLayerNorm,
        "FastLayerNorm": replace_FusedLayerNorm,
        "RowParallelLinear": replace_ParallelLinear,
        "ColumnParallelLinear": replace_ParallelLinear,
        "FusedScaleMaskSoftmax": replace_FusedScaleMaskSoftmax,
    }

except Exception as e:
    default_Apex_replacements = {}
    apex_available = False


def simple_replace(BaseT: Type[nn.Module], DestT: Type[nn.Module]) -> Callable[[nn.Module], Optional[nn.Module]]:
    """
    Generic function generator to replace BaseT module with DestT. BaseT and DestT should have same atrributes. No weights are copied.
    Args:
        BaseT : module type to replace
        DestT : destination module type
    Returns:
        swap function to replace BaseT module with DestT
    """

    def expansion_fn(mod: nn.Module) -> Optional[nn.Module]:
        if not isinstance(mod, BaseT):
            return None
        args = [getattr(mod, name, None) for name in mod.__constants__]
        out = DestT(*args)
        return out

    return expansion_fn


def replace_MatchedScaleMaskSoftmax(n: nn.Module) -> Optional[nn.Linear]:
    """
    Replaces MatchedScaleMaskSoftmax with exportable softmax layer
    Args:
        n: module to replace
    Returns:
        exportable module
    """
<<<<<<< HEAD

=======
>>>>>>> e47c8b94
    # including the import here to avoid circular imports
    from nemo.collections.nlp.modules.common.megatron.fused_softmax import MatchedScaleMaskSoftmax

    # disabling fusion for the MatchedScaleMaskSoftmax
    mod = MatchedScaleMaskSoftmax(
        n.input_in_fp16, n.input_in_bf16, n.attn_mask_type, False, n.mask_func, n.softmax_in_fp32, n.scale
    )
<<<<<<< HEAD

=======
>>>>>>> e47c8b94
    return mod


def wrap_module(BaseT: Type[nn.Module], DestT: Type[nn.Module]) -> Callable[[nn.Module], Optional[nn.Module]]:
    """
    Generic function generator to replace BaseT module with DestT wrapper. 
    Args:
        BaseT : module type to replace
        DestT : destination module type
    Returns:
        swap function to replace BaseT module with DestT
    """

    def expansion_fn(mod: nn.Module) -> Optional[nn.Module]:
        out = DestT(mod)
        return out

    return expansion_fn


def swap_modules(model: nn.Module, mapping: Dict[str, nn.Module]):
    """
    This function swaps nested modules as specified by "dot paths" in mod with a desired replacement. This allows
    for swapping nested modules through arbitrary levels if children

    NOTE: This occurs in place, if you want to preserve model then make sure to copy it first.

    """
    for path, new_mod in mapping.items():
        expanded_path = path.split(".")
        parent_mod = model
        for sub_path in expanded_path[:-1]:
            parent_mod = parent_mod._modules[sub_path]  # noqa
        parent_mod._modules[expanded_path[-1]] = new_mod  # noqa

    return model


def replace_modules(
    model: nn.Module, expansions: Dict[str, Callable[[nn.Module], Optional[nn.Module]]] = None
) -> nn.Module:
    """
    Top-level function to replace modules in model, specified by class name with a desired replacement.
    NOTE: This occurs in place, if you want to preserve model then make sure to copy it first.
    Args:
        model : top level module
        expansions : replacement dictionary: module class name -> replacement function generator
    Returns:
        model, possibly modified in-place
    """
    mapping: Dict[str, nn.Module] = {}
    for name, m in model.named_modules():
        m_type = type(m).__name__
        if m_type in expansions:
            swapped = expansions[m_type](m)
            if swapped:
                mapping[name] = swapped
    if len(mapping) > 0:
        logging.info(f"Swapped {len(mapping)} modules")
    swap_modules(model, mapping)
    return model


def script_module(m: nn.Module):
    return torch.jit.script(m)


default_replacements = {
    "BatchNorm1d": wrap_module(nn.BatchNorm1d, CastToFloat),
    "BatchNorm2d": wrap_module(nn.BatchNorm2d, CastToFloat),
    "LayerNorm": wrap_module(nn.LayerNorm, CastToFloat),
    "MatchedScaleMaskSoftmax": wrap_module(None, replace_MatchedScaleMaskSoftmax),
}

script_replacements = {
    "BiLSTM": script_module,
}


def replace_for_export(model: nn.Module) -> nn.Module:
    """
    Top-level function to replace default set of modules in model
    NOTE: This occurs in place, if you want to preserve model then make sure to copy it first.
    Args:
        model : top level module
        replace_1D_2D : include 1D -> 2D replacements
    Returns:
        model, possibly modified in-place
    """
    replace_modules(model, default_Apex_replacements)
    replace_modules(model, default_replacements)
    # This one has to be the last
    replace_modules(model, script_replacements)<|MERGE_RESOLUTION|>--- conflicted
+++ resolved
@@ -330,10 +330,6 @@
     Returns:
         exportable module
     """
-<<<<<<< HEAD
-
-=======
->>>>>>> e47c8b94
     # including the import here to avoid circular imports
     from nemo.collections.nlp.modules.common.megatron.fused_softmax import MatchedScaleMaskSoftmax
 
@@ -341,10 +337,6 @@
     mod = MatchedScaleMaskSoftmax(
         n.input_in_fp16, n.input_in_bf16, n.attn_mask_type, False, n.mask_func, n.softmax_in_fp32, n.scale
     )
-<<<<<<< HEAD
-
-=======
->>>>>>> e47c8b94
     return mod
 
 
